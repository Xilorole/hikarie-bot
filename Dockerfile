--- conflicted
+++ resolved
@@ -1,25 +1,10 @@
-<<<<<<< HEAD
-ARG VARIANT=3.12
-FROM python:${VARIANT} AS builder
+FROM alpine:3.21 AS builder
 
 WORKDIR /opt
 
 # hadolint ignore=DL3018
 RUN apk update && \
     apk add --no-cache bash curl ca-certificates git
-
-SHELL [ "/bin/bash", "-o", "pipefail", "-c" ]
-
-ADD https://astral.sh/uv/install.sh uv-installer.sh
-RUN sh uv-installer.sh
-=======
-FROM alpine:3.21 AS builder
->>>>>>> e4a67386
-
-WORKDIR /opt
-
-RUN apk update && \
-    apk add --no-cache bash=5.2.37-r0 curl=8.12.1-r0 ca-certificates=20241121-r1 git=2.47.2-r0 python3=3.12.9-r0
 
 SHELL [ "/bin/bash", "-o", "pipefail", "-c" ]
 
