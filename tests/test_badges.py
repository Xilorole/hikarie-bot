--- conflicted
+++ resolved
@@ -653,7 +653,7 @@
             )
 
 
-<<<<<<< HEAD
+@mock.patch("hikarie_bot.curd.BADGE_TYPES_TO_CHECK", [15])
 def test_badge_checker_id15_start_dash(temp_db: sessionmaker) -> None:
     """Test the start dash badge."""
     with temp_db() as session:
@@ -721,9 +721,7 @@
             )
 
 
-=======
 @mock.patch("hikarie_bot.curd.BADGE_TYPES_TO_CHECK", [1, 2, 3])
->>>>>>> e10ca78e
 def test_badge_checker_complex_id1_id2(temp_db: sessionmaker) -> None:
     """Test the badge checker with complex condition."""
     with temp_db() as session:
