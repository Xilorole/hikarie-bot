version = 1
revision = 1
requires-python = ">=3.12"

[[package]]
name = "aiohappyeyeballs"
version = "2.6.1"
source = { registry = "https://pypi.org/simple" }
sdist = { url = "https://files.pythonhosted.org/packages/26/30/f84a107a9c4331c14b2b586036f40965c128aa4fee4dda5d3d51cb14ad54/aiohappyeyeballs-2.6.1.tar.gz", hash = "sha256:c3f9d0113123803ccadfdf3f0faa505bc78e6a72d1cc4806cbd719826e943558", size = 22760 }
wheels = [
    { url = "https://files.pythonhosted.org/packages/0f/15/5bf3b99495fb160b63f95972b81750f18f7f4e02ad051373b669d17d44f2/aiohappyeyeballs-2.6.1-py3-none-any.whl", hash = "sha256:f349ba8f4b75cb25c99c5c2d84e997e485204d2902a9597802b0371f09331fb8", size = 15265 },
]

[[package]]
name = "aiohttp"
version = "3.11.16"
source = { registry = "https://pypi.org/simple" }
dependencies = [
    { name = "aiohappyeyeballs" },
    { name = "aiosignal" },
    { name = "attrs" },
    { name = "frozenlist" },
    { name = "multidict" },
    { name = "propcache" },
    { name = "yarl" },
]
sdist = { url = "https://files.pythonhosted.org/packages/f1/d9/1c4721d143e14af753f2bf5e3b681883e1f24b592c0482df6fa6e33597fa/aiohttp-3.11.16.tar.gz", hash = "sha256:16f8a2c9538c14a557b4d309ed4d0a7c60f0253e8ed7b6c9a2859a7582f8b1b8", size = 7676826 }
wheels = [
    { url = "https://files.pythonhosted.org/packages/db/38/100d01cbc60553743baf0fba658cb125f8ad674a8a771f765cdc155a890d/aiohttp-3.11.16-cp312-cp312-macosx_10_13_universal2.whl", hash = "sha256:911a6e91d08bb2c72938bc17f0a2d97864c531536b7832abee6429d5296e5b27", size = 704881 },
    { url = "https://files.pythonhosted.org/packages/21/ed/b4102bb6245e36591209e29f03fe87e7956e54cb604ee12e20f7eb47f994/aiohttp-3.11.16-cp312-cp312-macosx_10_13_x86_64.whl", hash = "sha256:6ac13b71761e49d5f9e4d05d33683bbafef753e876e8e5a7ef26e937dd766713", size = 464564 },
    { url = "https://files.pythonhosted.org/packages/3b/e1/a9ab6c47b62ecee080eeb33acd5352b40ecad08fb2d0779bcc6739271745/aiohttp-3.11.16-cp312-cp312-macosx_11_0_arm64.whl", hash = "sha256:fd36c119c5d6551bce374fcb5c19269638f8d09862445f85a5a48596fd59f4bb", size = 456548 },
    { url = "https://files.pythonhosted.org/packages/80/ad/216c6f71bdff2becce6c8776f0aa32cb0fa5d83008d13b49c3208d2e4016/aiohttp-3.11.16-cp312-cp312-manylinux_2_17_aarch64.manylinux2014_aarch64.whl", hash = "sha256:d489d9778522fbd0f8d6a5c6e48e3514f11be81cb0a5954bdda06f7e1594b321", size = 1691749 },
    { url = "https://files.pythonhosted.org/packages/bd/ea/7df7bcd3f4e734301605f686ffc87993f2d51b7acb6bcc9b980af223f297/aiohttp-3.11.16-cp312-cp312-manylinux_2_17_ppc64le.manylinux2014_ppc64le.whl", hash = "sha256:69a2cbd61788d26f8f1e626e188044834f37f6ae3f937bd9f08b65fc9d7e514e", size = 1736874 },
    { url = "https://files.pythonhosted.org/packages/51/41/c7724b9c87a29b7cfd1202ec6446bae8524a751473d25e2ff438bc9a02bf/aiohttp-3.11.16-cp312-cp312-manylinux_2_17_s390x.manylinux2014_s390x.whl", hash = "sha256:cd464ba806e27ee24a91362ba3621bfc39dbbb8b79f2e1340201615197370f7c", size = 1786885 },
    { url = "https://files.pythonhosted.org/packages/86/b3/f61f8492fa6569fa87927ad35a40c159408862f7e8e70deaaead349e2fba/aiohttp-3.11.16-cp312-cp312-manylinux_2_17_x86_64.manylinux2014_x86_64.whl", hash = "sha256:1ce63ae04719513dd2651202352a2beb9f67f55cb8490c40f056cea3c5c355ce", size = 1698059 },
    { url = "https://files.pythonhosted.org/packages/ce/be/7097cf860a9ce8bbb0e8960704e12869e111abcd3fbd245153373079ccec/aiohttp-3.11.16-cp312-cp312-manylinux_2_5_i686.manylinux1_i686.manylinux_2_17_i686.manylinux2014_i686.whl", hash = "sha256:09b00dd520d88eac9d1768439a59ab3d145065c91a8fab97f900d1b5f802895e", size = 1626527 },
    { url = "https://files.pythonhosted.org/packages/1d/1d/aaa841c340e8c143a8d53a1f644c2a2961c58cfa26e7b398d6bf75cf5d23/aiohttp-3.11.16-cp312-cp312-musllinux_1_2_aarch64.whl", hash = "sha256:7f6428fee52d2bcf96a8aa7b62095b190ee341ab0e6b1bcf50c615d7966fd45b", size = 1644036 },
    { url = "https://files.pythonhosted.org/packages/2c/88/59d870f76e9345e2b149f158074e78db457985c2b4da713038d9da3020a8/aiohttp-3.11.16-cp312-cp312-musllinux_1_2_armv7l.whl", hash = "sha256:13ceac2c5cdcc3f64b9015710221ddf81c900c5febc505dbd8f810e770011540", size = 1685270 },
    { url = "https://files.pythonhosted.org/packages/2b/b1/c6686948d4c79c3745595efc469a9f8a43cab3c7efc0b5991be65d9e8cb8/aiohttp-3.11.16-cp312-cp312-musllinux_1_2_i686.whl", hash = "sha256:fadbb8f1d4140825069db3fedbbb843290fd5f5bc0a5dbd7eaf81d91bf1b003b", size = 1650852 },
    { url = "https://files.pythonhosted.org/packages/fe/94/3e42a6916fd3441721941e0f1b8438e1ce2a4c49af0e28e0d3c950c9b3c9/aiohttp-3.11.16-cp312-cp312-musllinux_1_2_ppc64le.whl", hash = "sha256:6a792ce34b999fbe04a7a71a90c74f10c57ae4c51f65461a411faa70e154154e", size = 1704481 },
    { url = "https://files.pythonhosted.org/packages/b1/6d/6ab5854ff59b27075c7a8c610597d2b6c38945f9a1284ee8758bc3720ff6/aiohttp-3.11.16-cp312-cp312-musllinux_1_2_s390x.whl", hash = "sha256:f4065145bf69de124accdd17ea5f4dc770da0a6a6e440c53f6e0a8c27b3e635c", size = 1735370 },
    { url = "https://files.pythonhosted.org/packages/73/2a/08a68eec3c99a6659067d271d7553e4d490a0828d588e1daa3970dc2b771/aiohttp-3.11.16-cp312-cp312-musllinux_1_2_x86_64.whl", hash = "sha256:fa73e8c2656a3653ae6c307b3f4e878a21f87859a9afab228280ddccd7369d71", size = 1697619 },
    { url = "https://files.pythonhosted.org/packages/61/d5/fea8dbbfb0cd68fbb56f0ae913270a79422d9a41da442a624febf72d2aaf/aiohttp-3.11.16-cp312-cp312-win32.whl", hash = "sha256:f244b8e541f414664889e2c87cac11a07b918cb4b540c36f7ada7bfa76571ea2", size = 411710 },
    { url = "https://files.pythonhosted.org/packages/33/fb/41cde15fbe51365024550bf77b95a4fc84ef41365705c946da0421f0e1e0/aiohttp-3.11.16-cp312-cp312-win_amd64.whl", hash = "sha256:23a15727fbfccab973343b6d1b7181bfb0b4aa7ae280f36fd2f90f5476805682", size = 438012 },
    { url = "https://files.pythonhosted.org/packages/52/52/7c712b2d9fb4d5e5fd6d12f9ab76e52baddfee71e3c8203ca7a7559d7f51/aiohttp-3.11.16-cp313-cp313-macosx_10_13_universal2.whl", hash = "sha256:a3814760a1a700f3cfd2f977249f1032301d0a12c92aba74605cfa6ce9f78489", size = 698005 },
    { url = "https://files.pythonhosted.org/packages/51/3e/61057814f7247666d43ac538abcd6335b022869ade2602dab9bf33f607d2/aiohttp-3.11.16-cp313-cp313-macosx_10_13_x86_64.whl", hash = "sha256:9b751a6306f330801665ae69270a8a3993654a85569b3469662efaad6cf5cc50", size = 461106 },
    { url = "https://files.pythonhosted.org/packages/4f/85/6b79fb0ea6e913d596d5b949edc2402b20803f51b1a59e1bbc5bb7ba7569/aiohttp-3.11.16-cp313-cp313-macosx_11_0_arm64.whl", hash = "sha256:ad497f38a0d6c329cb621774788583ee12321863cd4bd9feee1effd60f2ad133", size = 453394 },
    { url = "https://files.pythonhosted.org/packages/4b/04/e1bb3fcfbd2c26753932c759593a32299aff8625eaa0bf8ff7d9c0c34a36/aiohttp-3.11.16-cp313-cp313-manylinux_2_17_aarch64.manylinux2014_aarch64.whl", hash = "sha256:ca37057625693d097543bd88076ceebeb248291df9d6ca8481349efc0b05dcd0", size = 1666643 },
    { url = "https://files.pythonhosted.org/packages/0e/27/97bc0fdd1f439b8f060beb3ba8fb47b908dc170280090801158381ad7942/aiohttp-3.11.16-cp313-cp313-manylinux_2_17_ppc64le.manylinux2014_ppc64le.whl", hash = "sha256:a5abcbba9f4b463a45c8ca8b7720891200658f6f46894f79517e6cd11f3405ca", size = 1721948 },
    { url = "https://files.pythonhosted.org/packages/2c/4f/bc4c5119e75c05ef15c5670ef1563bbe25d4ed4893b76c57b0184d815e8b/aiohttp-3.11.16-cp313-cp313-manylinux_2_17_s390x.manylinux2014_s390x.whl", hash = "sha256:f420bfe862fb357a6d76f2065447ef6f484bc489292ac91e29bc65d2d7a2c84d", size = 1774454 },
    { url = "https://files.pythonhosted.org/packages/73/5b/54b42b2150bb26fdf795464aa55ceb1a49c85f84e98e6896d211eabc6670/aiohttp-3.11.16-cp313-cp313-manylinux_2_17_x86_64.manylinux2014_x86_64.whl", hash = "sha256:58ede86453a6cf2d6ce40ef0ca15481677a66950e73b0a788917916f7e35a0bb", size = 1677785 },
    { url = "https://files.pythonhosted.org/packages/10/ee/a0fe68916d3f82eae199b8535624cf07a9c0a0958c7a76e56dd21140487a/aiohttp-3.11.16-cp313-cp313-manylinux_2_5_i686.manylinux1_i686.manylinux_2_17_i686.manylinux2014_i686.whl", hash = "sha256:6fdec0213244c39973674ca2a7f5435bf74369e7d4e104d6c7473c81c9bcc8c4", size = 1608456 },
    { url = "https://files.pythonhosted.org/packages/8b/48/83afd779242b7cf7e1ceed2ff624a86d3221e17798061cf9a79e0b246077/aiohttp-3.11.16-cp313-cp313-musllinux_1_2_aarch64.whl", hash = "sha256:72b1b03fb4655c1960403c131740755ec19c5898c82abd3961c364c2afd59fe7", size = 1622424 },
    { url = "https://files.pythonhosted.org/packages/6f/27/452f1d5fca1f516f9f731539b7f5faa9e9d3bf8a3a6c3cd7c4b031f20cbd/aiohttp-3.11.16-cp313-cp313-musllinux_1_2_armv7l.whl", hash = "sha256:780df0d837276276226a1ff803f8d0fa5f8996c479aeef52eb040179f3156cbd", size = 1660943 },
    { url = "https://files.pythonhosted.org/packages/d6/e1/5c7d63143b8d00c83b958b9e78e7048c4a69903c760c1e329bf02bac57a1/aiohttp-3.11.16-cp313-cp313-musllinux_1_2_i686.whl", hash = "sha256:ecdb8173e6c7aa09eee342ac62e193e6904923bd232e76b4157ac0bfa670609f", size = 1622797 },
    { url = "https://files.pythonhosted.org/packages/46/9e/2ac29cca2746ee8e449e73cd2fcb3d454467393ec03a269d50e49af743f1/aiohttp-3.11.16-cp313-cp313-musllinux_1_2_ppc64le.whl", hash = "sha256:a6db7458ab89c7d80bc1f4e930cc9df6edee2200127cfa6f6e080cf619eddfbd", size = 1687162 },
    { url = "https://files.pythonhosted.org/packages/ad/6b/eaa6768e02edebaf37d77f4ffb74dd55f5cbcbb6a0dbf798ccec7b0ac23b/aiohttp-3.11.16-cp313-cp313-musllinux_1_2_s390x.whl", hash = "sha256:2540ddc83cc724b13d1838026f6a5ad178510953302a49e6d647f6e1de82bc34", size = 1718518 },
    { url = "https://files.pythonhosted.org/packages/e5/18/dda87cbad29472a51fa058d6d8257dfce168289adaeb358b86bd93af3b20/aiohttp-3.11.16-cp313-cp313-musllinux_1_2_x86_64.whl", hash = "sha256:3b4e6db8dc4879015b9955778cfb9881897339c8fab7b3676f8433f849425913", size = 1675254 },
    { url = "https://files.pythonhosted.org/packages/32/d9/d2fb08c614df401d92c12fcbc60e6e879608d5e8909ef75c5ad8d4ad8aa7/aiohttp-3.11.16-cp313-cp313-win32.whl", hash = "sha256:493910ceb2764f792db4dc6e8e4b375dae1b08f72e18e8f10f18b34ca17d0979", size = 410698 },
    { url = "https://files.pythonhosted.org/packages/ce/ed/853e36d5a33c24544cfa46585895547de152dfef0b5c79fa675f6e4b7b87/aiohttp-3.11.16-cp313-cp313-win_amd64.whl", hash = "sha256:42864e70a248f5f6a49fdaf417d9bc62d6e4d8ee9695b24c5916cb4bb666c802", size = 436395 },
]

[[package]]
name = "aiosignal"
version = "1.3.2"
source = { registry = "https://pypi.org/simple" }
dependencies = [
    { name = "frozenlist" },
]
sdist = { url = "https://files.pythonhosted.org/packages/ba/b5/6d55e80f6d8a08ce22b982eafa278d823b541c925f11ee774b0b9c43473d/aiosignal-1.3.2.tar.gz", hash = "sha256:a8c255c66fafb1e499c9351d0bf32ff2d8a0321595ebac3b93713656d2436f54", size = 19424 }
wheels = [
    { url = "https://files.pythonhosted.org/packages/ec/6a/bc7e17a3e87a2985d3e8f4da4cd0f481060eb78fb08596c42be62c90a4d9/aiosignal-1.3.2-py2.py3-none-any.whl", hash = "sha256:45cde58e409a301715980c2b01d0c28bdde3770d8290b5eb2173759d9acb31a5", size = 7597 },
]

[[package]]
name = "annotated-types"
version = "0.7.0"
source = { registry = "https://pypi.org/simple" }
sdist = { url = "https://files.pythonhosted.org/packages/ee/67/531ea369ba64dcff5ec9c3402f9f51bf748cec26dde048a2f973a4eea7f5/annotated_types-0.7.0.tar.gz", hash = "sha256:aff07c09a53a08bc8cfccb9c85b05f1aa9a2a6f23728d790723543408344ce89", size = 16081 }
wheels = [
    { url = "https://files.pythonhosted.org/packages/78/b6/6307fbef88d9b5ee7421e68d78a9f162e0da4900bc5f5793f6d3d0e34fb8/annotated_types-0.7.0-py3-none-any.whl", hash = "sha256:1f02e8b43a8fbbc3f3e0d4f0f4bfc8131bcb4eebe8849b8e5c773f3a1c582a53", size = 13643 },
]

[[package]]
name = "anyio"
version = "4.9.0"
source = { registry = "https://pypi.org/simple" }
dependencies = [
    { name = "idna" },
    { name = "sniffio" },
    { name = "typing-extensions", marker = "python_full_version < '3.13'" },
]
sdist = { url = "https://files.pythonhosted.org/packages/95/7d/4c1bd541d4dffa1b52bd83fb8527089e097a106fc90b467a7313b105f840/anyio-4.9.0.tar.gz", hash = "sha256:673c0c244e15788651a4ff38710fea9675823028a6f08a5eda409e0c9840a028", size = 190949 }
wheels = [
    { url = "https://files.pythonhosted.org/packages/a1/ee/48ca1a7c89ffec8b6a0c5d02b89c305671d5ffd8d3c94acf8b8c408575bb/anyio-4.9.0-py3-none-any.whl", hash = "sha256:9f76d541cad6e36af7beb62e978876f3b41e3e04f2c1fbf0884604c0a9c4d93c", size = 100916 },
]

[[package]]
name = "appnope"
version = "0.1.4"
source = { registry = "https://pypi.org/simple" }
sdist = { url = "https://files.pythonhosted.org/packages/35/5d/752690df9ef5b76e169e68d6a129fa6d08a7100ca7f754c89495db3c6019/appnope-0.1.4.tar.gz", hash = "sha256:1de3860566df9caf38f01f86f65e0e13e379af54f9e4bee1e66b48f2efffd1ee", size = 4170 }
wheels = [
    { url = "https://files.pythonhosted.org/packages/81/29/5ecc3a15d5a33e31b26c11426c45c501e439cb865d0bff96315d86443b78/appnope-0.1.4-py2.py3-none-any.whl", hash = "sha256:502575ee11cd7a28c0205f379b525beefebab9d161b7c964670864014ed7213c", size = 4321 },
]

[[package]]
name = "argon2-cffi"
version = "23.1.0"
source = { registry = "https://pypi.org/simple" }
dependencies = [
    { name = "argon2-cffi-bindings" },
]
sdist = { url = "https://files.pythonhosted.org/packages/31/fa/57ec2c6d16ecd2ba0cf15f3c7d1c3c2e7b5fcb83555ff56d7ab10888ec8f/argon2_cffi-23.1.0.tar.gz", hash = "sha256:879c3e79a2729ce768ebb7d36d4609e3a78a4ca2ec3a9f12286ca057e3d0db08", size = 42798 }
wheels = [
    { url = "https://files.pythonhosted.org/packages/a4/6a/e8a041599e78b6b3752da48000b14c8d1e8a04ded09c88c714ba047f34f5/argon2_cffi-23.1.0-py3-none-any.whl", hash = "sha256:c670642b78ba29641818ab2e68bd4e6a78ba53b7eff7b4c3815ae16abf91c7ea", size = 15124 },
]

[[package]]
name = "argon2-cffi-bindings"
version = "21.2.0"
source = { registry = "https://pypi.org/simple" }
dependencies = [
    { name = "cffi" },
]
sdist = { url = "https://files.pythonhosted.org/packages/b9/e9/184b8ccce6683b0aa2fbb7ba5683ea4b9c5763f1356347f1312c32e3c66e/argon2-cffi-bindings-21.2.0.tar.gz", hash = "sha256:bb89ceffa6c791807d1305ceb77dbfacc5aa499891d2c55661c6459651fc39e3", size = 1779911 }
wheels = [
    { url = "https://files.pythonhosted.org/packages/d4/13/838ce2620025e9666aa8f686431f67a29052241692a3dd1ae9d3692a89d3/argon2_cffi_bindings-21.2.0-cp36-abi3-macosx_10_9_x86_64.whl", hash = "sha256:ccb949252cb2ab3a08c02024acb77cfb179492d5701c7cbdbfd776124d4d2367", size = 29658 },
    { url = "https://files.pythonhosted.org/packages/b3/02/f7f7bb6b6af6031edb11037639c697b912e1dea2db94d436e681aea2f495/argon2_cffi_bindings-21.2.0-cp36-abi3-manylinux_2_17_aarch64.manylinux2014_aarch64.whl", hash = "sha256:9524464572e12979364b7d600abf96181d3541da11e23ddf565a32e70bd4dc0d", size = 80583 },
    { url = "https://files.pythonhosted.org/packages/ec/f7/378254e6dd7ae6f31fe40c8649eea7d4832a42243acaf0f1fff9083b2bed/argon2_cffi_bindings-21.2.0-cp36-abi3-manylinux_2_17_x86_64.manylinux2014_x86_64.whl", hash = "sha256:b746dba803a79238e925d9046a63aa26bf86ab2a2fe74ce6b009a1c3f5c8f2ae", size = 86168 },
    { url = "https://files.pythonhosted.org/packages/74/f6/4a34a37a98311ed73bb80efe422fed95f2ac25a4cacc5ae1d7ae6a144505/argon2_cffi_bindings-21.2.0-cp36-abi3-manylinux_2_5_i686.manylinux1_i686.manylinux_2_17_i686.manylinux2014_i686.whl", hash = "sha256:58ed19212051f49a523abb1dbe954337dc82d947fb6e5a0da60f7c8471a8476c", size = 82709 },
    { url = "https://files.pythonhosted.org/packages/74/2b/73d767bfdaab25484f7e7901379d5f8793cccbb86c6e0cbc4c1b96f63896/argon2_cffi_bindings-21.2.0-cp36-abi3-musllinux_1_1_aarch64.whl", hash = "sha256:bd46088725ef7f58b5a1ef7ca06647ebaf0eb4baff7d1d0d177c6cc8744abd86", size = 83613 },
    { url = "https://files.pythonhosted.org/packages/4f/fd/37f86deef67ff57c76f137a67181949c2d408077e2e3dd70c6c42912c9bf/argon2_cffi_bindings-21.2.0-cp36-abi3-musllinux_1_1_i686.whl", hash = "sha256:8cd69c07dd875537a824deec19f978e0f2078fdda07fd5c42ac29668dda5f40f", size = 84583 },
    { url = "https://files.pythonhosted.org/packages/6f/52/5a60085a3dae8fded8327a4f564223029f5f54b0cb0455a31131b5363a01/argon2_cffi_bindings-21.2.0-cp36-abi3-musllinux_1_1_x86_64.whl", hash = "sha256:f1152ac548bd5b8bcecfb0b0371f082037e47128653df2e8ba6e914d384f3c3e", size = 88475 },
    { url = "https://files.pythonhosted.org/packages/8b/95/143cd64feb24a15fa4b189a3e1e7efbaeeb00f39a51e99b26fc62fbacabd/argon2_cffi_bindings-21.2.0-cp36-abi3-win32.whl", hash = "sha256:603ca0aba86b1349b147cab91ae970c63118a0f30444d4bc80355937c950c082", size = 27698 },
    { url = "https://files.pythonhosted.org/packages/37/2c/e34e47c7dee97ba6f01a6203e0383e15b60fb85d78ac9a15cd066f6fe28b/argon2_cffi_bindings-21.2.0-cp36-abi3-win_amd64.whl", hash = "sha256:b2ef1c30440dbbcba7a5dc3e319408b59676e2e039e2ae11a8775ecf482b192f", size = 30817 },
    { url = "https://files.pythonhosted.org/packages/5a/e4/bf8034d25edaa495da3c8a3405627d2e35758e44ff6eaa7948092646fdcc/argon2_cffi_bindings-21.2.0-cp38-abi3-macosx_10_9_universal2.whl", hash = "sha256:e415e3f62c8d124ee16018e491a009937f8cf7ebf5eb430ffc5de21b900dad93", size = 53104 },
]

[[package]]
name = "arrow"
version = "1.3.0"
source = { registry = "https://pypi.org/simple" }
dependencies = [
    { name = "python-dateutil" },
    { name = "types-python-dateutil" },
]
sdist = { url = "https://files.pythonhosted.org/packages/2e/00/0f6e8fcdb23ea632c866620cc872729ff43ed91d284c866b515c6342b173/arrow-1.3.0.tar.gz", hash = "sha256:d4540617648cb5f895730f1ad8c82a65f2dad0166f57b75f3ca54759c4d67a85", size = 131960 }
wheels = [
    { url = "https://files.pythonhosted.org/packages/f8/ed/e97229a566617f2ae958a6b13e7cc0f585470eac730a73e9e82c32a3cdd2/arrow-1.3.0-py3-none-any.whl", hash = "sha256:c728b120ebc00eb84e01882a6f5e7927a53960aa990ce7dd2b10f39005a67f80", size = 66419 },
]

[[package]]
name = "asttokens"
version = "3.0.0"
source = { registry = "https://pypi.org/simple" }
sdist = { url = "https://files.pythonhosted.org/packages/4a/e7/82da0a03e7ba5141f05cce0d302e6eed121ae055e0456ca228bf693984bc/asttokens-3.0.0.tar.gz", hash = "sha256:0dcd8baa8d62b0c1d118b399b2ddba3c4aff271d0d7a9e0d4c1681c79035bbc7", size = 61978 }
wheels = [
    { url = "https://files.pythonhosted.org/packages/25/8a/c46dcc25341b5bce5472c718902eb3d38600a903b14fa6aeecef3f21a46f/asttokens-3.0.0-py3-none-any.whl", hash = "sha256:e3078351a059199dd5138cb1c706e6430c05eff2ff136af5eb4790f9d28932e2", size = 26918 },
]

[[package]]
name = "async-lru"
version = "2.0.5"
source = { registry = "https://pypi.org/simple" }
sdist = { url = "https://files.pythonhosted.org/packages/b2/4d/71ec4d3939dc755264f680f6c2b4906423a304c3d18e96853f0a595dfe97/async_lru-2.0.5.tar.gz", hash = "sha256:481d52ccdd27275f42c43a928b4a50c3bfb2d67af4e78b170e3e0bb39c66e5bb", size = 10380 }
wheels = [
    { url = "https://files.pythonhosted.org/packages/03/49/d10027df9fce941cb8184e78a02857af36360d33e1721df81c5ed2179a1a/async_lru-2.0.5-py3-none-any.whl", hash = "sha256:ab95404d8d2605310d345932697371a5f40def0487c03d6d0ad9138de52c9943", size = 6069 },
]

[[package]]
name = "asyncclick"
version = "8.1.8"
source = { registry = "https://pypi.org/simple" }
dependencies = [
    { name = "anyio" },
    { name = "colorama", marker = "sys_platform == 'win32'" },
]
sdist = { url = "https://files.pythonhosted.org/packages/cb/b5/e1e5fdf1c1bb7e6e614987c120a98d9324bf8edfaa5f5cd16a6235c9d91b/asyncclick-8.1.8.tar.gz", hash = "sha256:0f0eb0f280e04919d67cf71b9fcdfb4db2d9ff7203669c40284485c149578e4c", size = 232900 }
wheels = [
    { url = "https://files.pythonhosted.org/packages/14/cc/a436f0fc2d04e57a0697e0f87a03b9eaed03ad043d2d5f887f8eebcec95f/asyncclick-8.1.8-py3-none-any.whl", hash = "sha256:eb1ccb44bc767f8f0695d592c7806fdf5bd575605b4ee246ffd5fadbcfdbd7c6", size = 99093 },
    { url = "https://files.pythonhosted.org/packages/92/c4/ae9e9d25522c6dc96ff167903880a0fe94d7bd31ed999198ee5017d977ed/asyncclick-8.1.8.0-py3-none-any.whl", hash = "sha256:be146a2d8075d4fe372ff4e877f23c8b5af269d16705c1948123b9415f6fd678", size = 99115 },
]

[[package]]
name = "attrs"
version = "25.3.0"
source = { registry = "https://pypi.org/simple" }
sdist = { url = "https://files.pythonhosted.org/packages/5a/b0/1367933a8532ee6ff8d63537de4f1177af4bff9f3e829baf7331f595bb24/attrs-25.3.0.tar.gz", hash = "sha256:75d7cefc7fb576747b2c81b4442d4d4a1ce0900973527c011d1030fd3bf4af1b", size = 812032 }
wheels = [
    { url = "https://files.pythonhosted.org/packages/77/06/bb80f5f86020c4551da315d78b3ab75e8228f89f0162f2c3a819e407941a/attrs-25.3.0-py3-none-any.whl", hash = "sha256:427318ce031701fea540783410126f03899a97ffc6f61596ad581ac2e40e3bc3", size = 63815 },
]

[[package]]
name = "babel"
version = "2.17.0"
source = { registry = "https://pypi.org/simple" }
sdist = { url = "https://files.pythonhosted.org/packages/7d/6b/d52e42361e1aa00709585ecc30b3f9684b3ab62530771402248b1b1d6240/babel-2.17.0.tar.gz", hash = "sha256:0c54cffb19f690cdcc52a3b50bcbf71e07a808d1c80d549f2459b9d2cf0afb9d", size = 9951852 }
wheels = [
    { url = "https://files.pythonhosted.org/packages/b7/b8/3fe70c75fe32afc4bb507f75563d39bc5642255d1d94f1f23604725780bf/babel-2.17.0-py3-none-any.whl", hash = "sha256:4d0b53093fdfb4b21c92b5213dba5a1b23885afa8383709427046b21c366e5f2", size = 10182537 },
]

[[package]]
name = "beautifulsoup4"
version = "4.13.3"
source = { registry = "https://pypi.org/simple" }
dependencies = [
    { name = "soupsieve" },
    { name = "typing-extensions" },
]
sdist = { url = "https://files.pythonhosted.org/packages/f0/3c/adaf39ce1fb4afdd21b611e3d530b183bb7759c9b673d60db0e347fd4439/beautifulsoup4-4.13.3.tar.gz", hash = "sha256:1bd32405dacc920b42b83ba01644747ed77456a65760e285fbc47633ceddaf8b", size = 619516 }
wheels = [
    { url = "https://files.pythonhosted.org/packages/f9/49/6abb616eb3cbab6a7cca303dc02fdf3836de2e0b834bf966a7f5271a34d8/beautifulsoup4-4.13.3-py3-none-any.whl", hash = "sha256:99045d7d3f08f91f0d656bc9b7efbae189426cd913d830294a15eefa0ea4df16", size = 186015 },
]

[[package]]
name = "bleach"
version = "6.2.0"
source = { registry = "https://pypi.org/simple" }
dependencies = [
    { name = "webencodings" },
]
sdist = { url = "https://files.pythonhosted.org/packages/76/9a/0e33f5054c54d349ea62c277191c020c2d6ef1d65ab2cb1993f91ec846d1/bleach-6.2.0.tar.gz", hash = "sha256:123e894118b8a599fd80d3ec1a6d4cc7ce4e5882b1317a7e1ba69b56e95f991f", size = 203083 }
wheels = [
    { url = "https://files.pythonhosted.org/packages/fc/55/96142937f66150805c25c4d0f31ee4132fd33497753400734f9dfdcbdc66/bleach-6.2.0-py3-none-any.whl", hash = "sha256:117d9c6097a7c3d22fd578fcd8d35ff1e125df6736f554da4e432fdd63f31e5e", size = 163406 },
]

[package.optional-dependencies]
css = [
    { name = "tinycss2" },
]

[[package]]
name = "certifi"
version = "2025.1.31"
source = { registry = "https://pypi.org/simple" }
sdist = { url = "https://files.pythonhosted.org/packages/1c/ab/c9f1e32b7b1bf505bf26f0ef697775960db7932abeb7b516de930ba2705f/certifi-2025.1.31.tar.gz", hash = "sha256:3d5da6925056f6f18f119200434a4780a94263f10d1c21d032a6f6b2baa20651", size = 167577 }
wheels = [
    { url = "https://files.pythonhosted.org/packages/38/fc/bce832fd4fd99766c04d1ee0eead6b0ec6486fb100ae5e74c1d91292b982/certifi-2025.1.31-py3-none-any.whl", hash = "sha256:ca78db4565a652026a4db2bcdf68f2fb589ea80d0be70e03929ed730746b84fe", size = 166393 },
]

[[package]]
name = "cffi"
version = "1.17.1"
source = { registry = "https://pypi.org/simple" }
dependencies = [
    { name = "pycparser" },
]
sdist = { url = "https://files.pythonhosted.org/packages/fc/97/c783634659c2920c3fc70419e3af40972dbaf758daa229a7d6ea6135c90d/cffi-1.17.1.tar.gz", hash = "sha256:1c39c6016c32bc48dd54561950ebd6836e1670f2ae46128f67cf49e789c52824", size = 516621 }
wheels = [
    { url = "https://files.pythonhosted.org/packages/5a/84/e94227139ee5fb4d600a7a4927f322e1d4aea6fdc50bd3fca8493caba23f/cffi-1.17.1-cp312-cp312-macosx_10_9_x86_64.whl", hash = "sha256:805b4371bf7197c329fcb3ead37e710d1bca9da5d583f5073b799d5c5bd1eee4", size = 183178 },
    { url = "https://files.pythonhosted.org/packages/da/ee/fb72c2b48656111c4ef27f0f91da355e130a923473bf5ee75c5643d00cca/cffi-1.17.1-cp312-cp312-macosx_11_0_arm64.whl", hash = "sha256:733e99bc2df47476e3848417c5a4540522f234dfd4ef3ab7fafdf555b082ec0c", size = 178840 },
    { url = "https://files.pythonhosted.org/packages/cc/b6/db007700f67d151abadf508cbfd6a1884f57eab90b1bb985c4c8c02b0f28/cffi-1.17.1-cp312-cp312-manylinux_2_12_i686.manylinux2010_i686.manylinux_2_17_i686.manylinux2014_i686.whl", hash = "sha256:1257bdabf294dceb59f5e70c64a3e2f462c30c7ad68092d01bbbfb1c16b1ba36", size = 454803 },
    { url = "https://files.pythonhosted.org/packages/1a/df/f8d151540d8c200eb1c6fba8cd0dfd40904f1b0682ea705c36e6c2e97ab3/cffi-1.17.1-cp312-cp312-manylinux_2_17_aarch64.manylinux2014_aarch64.whl", hash = "sha256:da95af8214998d77a98cc14e3a3bd00aa191526343078b530ceb0bd710fb48a5", size = 478850 },
    { url = "https://files.pythonhosted.org/packages/28/c0/b31116332a547fd2677ae5b78a2ef662dfc8023d67f41b2a83f7c2aa78b1/cffi-1.17.1-cp312-cp312-manylinux_2_17_ppc64le.manylinux2014_ppc64le.whl", hash = "sha256:d63afe322132c194cf832bfec0dc69a99fb9bb6bbd550f161a49e9e855cc78ff", size = 485729 },
    { url = "https://files.pythonhosted.org/packages/91/2b/9a1ddfa5c7f13cab007a2c9cc295b70fbbda7cb10a286aa6810338e60ea1/cffi-1.17.1-cp312-cp312-manylinux_2_17_s390x.manylinux2014_s390x.whl", hash = "sha256:f79fc4fc25f1c8698ff97788206bb3c2598949bfe0fef03d299eb1b5356ada99", size = 471256 },
    { url = "https://files.pythonhosted.org/packages/b2/d5/da47df7004cb17e4955df6a43d14b3b4ae77737dff8bf7f8f333196717bf/cffi-1.17.1-cp312-cp312-manylinux_2_17_x86_64.manylinux2014_x86_64.whl", hash = "sha256:b62ce867176a75d03a665bad002af8e6d54644fad99a3c70905c543130e39d93", size = 479424 },
    { url = "https://files.pythonhosted.org/packages/0b/ac/2a28bcf513e93a219c8a4e8e125534f4f6db03e3179ba1c45e949b76212c/cffi-1.17.1-cp312-cp312-musllinux_1_1_aarch64.whl", hash = "sha256:386c8bf53c502fff58903061338ce4f4950cbdcb23e2902d86c0f722b786bbe3", size = 484568 },
    { url = "https://files.pythonhosted.org/packages/d4/38/ca8a4f639065f14ae0f1d9751e70447a261f1a30fa7547a828ae08142465/cffi-1.17.1-cp312-cp312-musllinux_1_1_x86_64.whl", hash = "sha256:4ceb10419a9adf4460ea14cfd6bc43d08701f0835e979bf821052f1805850fe8", size = 488736 },
    { url = "https://files.pythonhosted.org/packages/86/c5/28b2d6f799ec0bdecf44dced2ec5ed43e0eb63097b0f58c293583b406582/cffi-1.17.1-cp312-cp312-win32.whl", hash = "sha256:a08d7e755f8ed21095a310a693525137cfe756ce62d066e53f502a83dc550f65", size = 172448 },
    { url = "https://files.pythonhosted.org/packages/50/b9/db34c4755a7bd1cb2d1603ac3863f22bcecbd1ba29e5ee841a4bc510b294/cffi-1.17.1-cp312-cp312-win_amd64.whl", hash = "sha256:51392eae71afec0d0c8fb1a53b204dbb3bcabcb3c9b807eedf3e1e6ccf2de903", size = 181976 },
    { url = "https://files.pythonhosted.org/packages/8d/f8/dd6c246b148639254dad4d6803eb6a54e8c85c6e11ec9df2cffa87571dbe/cffi-1.17.1-cp313-cp313-macosx_10_13_x86_64.whl", hash = "sha256:f3a2b4222ce6b60e2e8b337bb9596923045681d71e5a082783484d845390938e", size = 182989 },
    { url = "https://files.pythonhosted.org/packages/8b/f1/672d303ddf17c24fc83afd712316fda78dc6fce1cd53011b839483e1ecc8/cffi-1.17.1-cp313-cp313-macosx_11_0_arm64.whl", hash = "sha256:0984a4925a435b1da406122d4d7968dd861c1385afe3b45ba82b750f229811e2", size = 178802 },
    { url = "https://files.pythonhosted.org/packages/0e/2d/eab2e858a91fdff70533cab61dcff4a1f55ec60425832ddfdc9cd36bc8af/cffi-1.17.1-cp313-cp313-manylinux_2_12_i686.manylinux2010_i686.manylinux_2_17_i686.manylinux2014_i686.whl", hash = "sha256:d01b12eeeb4427d3110de311e1774046ad344f5b1a7403101878976ecd7a10f3", size = 454792 },
    { url = "https://files.pythonhosted.org/packages/75/b2/fbaec7c4455c604e29388d55599b99ebcc250a60050610fadde58932b7ee/cffi-1.17.1-cp313-cp313-manylinux_2_17_aarch64.manylinux2014_aarch64.whl", hash = "sha256:706510fe141c86a69c8ddc029c7910003a17353970cff3b904ff0686a5927683", size = 478893 },
    { url = "https://files.pythonhosted.org/packages/4f/b7/6e4a2162178bf1935c336d4da8a9352cccab4d3a5d7914065490f08c0690/cffi-1.17.1-cp313-cp313-manylinux_2_17_ppc64le.manylinux2014_ppc64le.whl", hash = "sha256:de55b766c7aa2e2a3092c51e0483d700341182f08e67c63630d5b6f200bb28e5", size = 485810 },
    { url = "https://files.pythonhosted.org/packages/c7/8a/1d0e4a9c26e54746dc08c2c6c037889124d4f59dffd853a659fa545f1b40/cffi-1.17.1-cp313-cp313-manylinux_2_17_s390x.manylinux2014_s390x.whl", hash = "sha256:c59d6e989d07460165cc5ad3c61f9fd8f1b4796eacbd81cee78957842b834af4", size = 471200 },
    { url = "https://files.pythonhosted.org/packages/26/9f/1aab65a6c0db35f43c4d1b4f580e8df53914310afc10ae0397d29d697af4/cffi-1.17.1-cp313-cp313-manylinux_2_17_x86_64.manylinux2014_x86_64.whl", hash = "sha256:dd398dbc6773384a17fe0d3e7eeb8d1a21c2200473ee6806bb5e6a8e62bb73dd", size = 479447 },
    { url = "https://files.pythonhosted.org/packages/5f/e4/fb8b3dd8dc0e98edf1135ff067ae070bb32ef9d509d6cb0f538cd6f7483f/cffi-1.17.1-cp313-cp313-musllinux_1_1_aarch64.whl", hash = "sha256:3edc8d958eb099c634dace3c7e16560ae474aa3803a5df240542b305d14e14ed", size = 484358 },
    { url = "https://files.pythonhosted.org/packages/f1/47/d7145bf2dc04684935d57d67dff9d6d795b2ba2796806bb109864be3a151/cffi-1.17.1-cp313-cp313-musllinux_1_1_x86_64.whl", hash = "sha256:72e72408cad3d5419375fc87d289076ee319835bdfa2caad331e377589aebba9", size = 488469 },
    { url = "https://files.pythonhosted.org/packages/bf/ee/f94057fa6426481d663b88637a9a10e859e492c73d0384514a17d78ee205/cffi-1.17.1-cp313-cp313-win32.whl", hash = "sha256:e03eab0a8677fa80d646b5ddece1cbeaf556c313dcfac435ba11f107ba117b5d", size = 172475 },
    { url = "https://files.pythonhosted.org/packages/7c/fc/6a8cb64e5f0324877d503c854da15d76c1e50eb722e320b15345c4d0c6de/cffi-1.17.1-cp313-cp313-win_amd64.whl", hash = "sha256:f6a16c31041f09ead72d69f583767292f750d24913dadacf5756b966aacb3f1a", size = 182009 },
]

[[package]]
name = "cfgv"
version = "3.4.0"
source = { registry = "https://pypi.org/simple" }
sdist = { url = "https://files.pythonhosted.org/packages/11/74/539e56497d9bd1d484fd863dd69cbbfa653cd2aa27abfe35653494d85e94/cfgv-3.4.0.tar.gz", hash = "sha256:e52591d4c5f5dead8e0f673fb16db7949d2cfb3f7da4582893288f0ded8fe560", size = 7114 }
wheels = [
    { url = "https://files.pythonhosted.org/packages/c5/55/51844dd50c4fc7a33b653bfaba4c2456f06955289ca770a5dbd5fd267374/cfgv-3.4.0-py2.py3-none-any.whl", hash = "sha256:b7265b1f29fd3316bfcd2b330d63d024f2bfd8bcb8b0272f8e19a504856c48f9", size = 7249 },
]

[[package]]
name = "charset-normalizer"
version = "3.4.1"
source = { registry = "https://pypi.org/simple" }
sdist = { url = "https://files.pythonhosted.org/packages/16/b0/572805e227f01586461c80e0fd25d65a2115599cc9dad142fee4b747c357/charset_normalizer-3.4.1.tar.gz", hash = "sha256:44251f18cd68a75b56585dd00dae26183e102cd5e0f9f1466e6df5da2ed64ea3", size = 123188 }
wheels = [
    { url = "https://files.pythonhosted.org/packages/0a/9a/dd1e1cdceb841925b7798369a09279bd1cf183cef0f9ddf15a3a6502ee45/charset_normalizer-3.4.1-cp312-cp312-macosx_10_13_universal2.whl", hash = "sha256:73d94b58ec7fecbc7366247d3b0b10a21681004153238750bb67bd9012414545", size = 196105 },
    { url = "https://files.pythonhosted.org/packages/d3/8c/90bfabf8c4809ecb648f39794cf2a84ff2e7d2a6cf159fe68d9a26160467/charset_normalizer-3.4.1-cp312-cp312-manylinux_2_17_aarch64.manylinux2014_aarch64.whl", hash = "sha256:dad3e487649f498dd991eeb901125411559b22e8d7ab25d3aeb1af367df5efd7", size = 140404 },
    { url = "https://files.pythonhosted.org/packages/ad/8f/e410d57c721945ea3b4f1a04b74f70ce8fa800d393d72899f0a40526401f/charset_normalizer-3.4.1-cp312-cp312-manylinux_2_17_ppc64le.manylinux2014_ppc64le.whl", hash = "sha256:c30197aa96e8eed02200a83fba2657b4c3acd0f0aa4bdc9f6c1af8e8962e0757", size = 150423 },
    { url = "https://files.pythonhosted.org/packages/f0/b8/e6825e25deb691ff98cf5c9072ee0605dc2acfca98af70c2d1b1bc75190d/charset_normalizer-3.4.1-cp312-cp312-manylinux_2_17_s390x.manylinux2014_s390x.whl", hash = "sha256:2369eea1ee4a7610a860d88f268eb39b95cb588acd7235e02fd5a5601773d4fa", size = 143184 },
    { url = "https://files.pythonhosted.org/packages/3e/a2/513f6cbe752421f16d969e32f3583762bfd583848b763913ddab8d9bfd4f/charset_normalizer-3.4.1-cp312-cp312-manylinux_2_17_x86_64.manylinux2014_x86_64.whl", hash = "sha256:bc2722592d8998c870fa4e290c2eec2c1569b87fe58618e67d38b4665dfa680d", size = 145268 },
    { url = "https://files.pythonhosted.org/packages/74/94/8a5277664f27c3c438546f3eb53b33f5b19568eb7424736bdc440a88a31f/charset_normalizer-3.4.1-cp312-cp312-manylinux_2_5_i686.manylinux1_i686.manylinux_2_17_i686.manylinux2014_i686.whl", hash = "sha256:ffc9202a29ab3920fa812879e95a9e78b2465fd10be7fcbd042899695d75e616", size = 147601 },
    { url = "https://files.pythonhosted.org/packages/7c/5f/6d352c51ee763623a98e31194823518e09bfa48be2a7e8383cf691bbb3d0/charset_normalizer-3.4.1-cp312-cp312-musllinux_1_2_aarch64.whl", hash = "sha256:804a4d582ba6e5b747c625bf1255e6b1507465494a40a2130978bda7b932c90b", size = 141098 },
    { url = "https://files.pythonhosted.org/packages/78/d4/f5704cb629ba5ab16d1d3d741396aec6dc3ca2b67757c45b0599bb010478/charset_normalizer-3.4.1-cp312-cp312-musllinux_1_2_i686.whl", hash = "sha256:0f55e69f030f7163dffe9fd0752b32f070566451afe180f99dbeeb81f511ad8d", size = 149520 },
    { url = "https://files.pythonhosted.org/packages/c5/96/64120b1d02b81785f222b976c0fb79a35875457fa9bb40827678e54d1bc8/charset_normalizer-3.4.1-cp312-cp312-musllinux_1_2_ppc64le.whl", hash = "sha256:c4c3e6da02df6fa1410a7680bd3f63d4f710232d3139089536310d027950696a", size = 152852 },
    { url = "https://files.pythonhosted.org/packages/84/c9/98e3732278a99f47d487fd3468bc60b882920cef29d1fa6ca460a1fdf4e6/charset_normalizer-3.4.1-cp312-cp312-musllinux_1_2_s390x.whl", hash = "sha256:5df196eb874dae23dcfb968c83d4f8fdccb333330fe1fc278ac5ceeb101003a9", size = 150488 },
    { url = "https://files.pythonhosted.org/packages/13/0e/9c8d4cb99c98c1007cc11eda969ebfe837bbbd0acdb4736d228ccaabcd22/charset_normalizer-3.4.1-cp312-cp312-musllinux_1_2_x86_64.whl", hash = "sha256:e358e64305fe12299a08e08978f51fc21fac060dcfcddd95453eabe5b93ed0e1", size = 146192 },
    { url = "https://files.pythonhosted.org/packages/b2/21/2b6b5b860781a0b49427309cb8670785aa543fb2178de875b87b9cc97746/charset_normalizer-3.4.1-cp312-cp312-win32.whl", hash = "sha256:9b23ca7ef998bc739bf6ffc077c2116917eabcc901f88da1b9856b210ef63f35", size = 95550 },
    { url = "https://files.pythonhosted.org/packages/21/5b/1b390b03b1d16c7e382b561c5329f83cc06623916aab983e8ab9239c7d5c/charset_normalizer-3.4.1-cp312-cp312-win_amd64.whl", hash = "sha256:6ff8a4a60c227ad87030d76e99cd1698345d4491638dfa6673027c48b3cd395f", size = 102785 },
    { url = "https://files.pythonhosted.org/packages/38/94/ce8e6f63d18049672c76d07d119304e1e2d7c6098f0841b51c666e9f44a0/charset_normalizer-3.4.1-cp313-cp313-macosx_10_13_universal2.whl", hash = "sha256:aabfa34badd18f1da5ec1bc2715cadc8dca465868a4e73a0173466b688f29dda", size = 195698 },
    { url = "https://files.pythonhosted.org/packages/24/2e/dfdd9770664aae179a96561cc6952ff08f9a8cd09a908f259a9dfa063568/charset_normalizer-3.4.1-cp313-cp313-manylinux_2_17_aarch64.manylinux2014_aarch64.whl", hash = "sha256:22e14b5d70560b8dd51ec22863f370d1e595ac3d024cb8ad7d308b4cd95f8313", size = 140162 },
    { url = "https://files.pythonhosted.org/packages/24/4e/f646b9093cff8fc86f2d60af2de4dc17c759de9d554f130b140ea4738ca6/charset_normalizer-3.4.1-cp313-cp313-manylinux_2_17_ppc64le.manylinux2014_ppc64le.whl", hash = "sha256:8436c508b408b82d87dc5f62496973a1805cd46727c34440b0d29d8a2f50a6c9", size = 150263 },
    { url = "https://files.pythonhosted.org/packages/5e/67/2937f8d548c3ef6e2f9aab0f6e21001056f692d43282b165e7c56023e6dd/charset_normalizer-3.4.1-cp313-cp313-manylinux_2_17_s390x.manylinux2014_s390x.whl", hash = "sha256:2d074908e1aecee37a7635990b2c6d504cd4766c7bc9fc86d63f9c09af3fa11b", size = 142966 },
    { url = "https://files.pythonhosted.org/packages/52/ed/b7f4f07de100bdb95c1756d3a4d17b90c1a3c53715c1a476f8738058e0fa/charset_normalizer-3.4.1-cp313-cp313-manylinux_2_17_x86_64.manylinux2014_x86_64.whl", hash = "sha256:955f8851919303c92343d2f66165294848d57e9bba6cf6e3625485a70a038d11", size = 144992 },
    { url = "https://files.pythonhosted.org/packages/96/2c/d49710a6dbcd3776265f4c923bb73ebe83933dfbaa841c5da850fe0fd20b/charset_normalizer-3.4.1-cp313-cp313-manylinux_2_5_i686.manylinux1_i686.manylinux_2_17_i686.manylinux2014_i686.whl", hash = "sha256:44ecbf16649486d4aebafeaa7ec4c9fed8b88101f4dd612dcaf65d5e815f837f", size = 147162 },
    { url = "https://files.pythonhosted.org/packages/b4/41/35ff1f9a6bd380303dea55e44c4933b4cc3c4850988927d4082ada230273/charset_normalizer-3.4.1-cp313-cp313-musllinux_1_2_aarch64.whl", hash = "sha256:0924e81d3d5e70f8126529951dac65c1010cdf117bb75eb02dd12339b57749dd", size = 140972 },
    { url = "https://files.pythonhosted.org/packages/fb/43/c6a0b685fe6910d08ba971f62cd9c3e862a85770395ba5d9cad4fede33ab/charset_normalizer-3.4.1-cp313-cp313-musllinux_1_2_i686.whl", hash = "sha256:2967f74ad52c3b98de4c3b32e1a44e32975e008a9cd2a8cc8966d6a5218c5cb2", size = 149095 },
    { url = "https://files.pythonhosted.org/packages/4c/ff/a9a504662452e2d2878512115638966e75633519ec11f25fca3d2049a94a/charset_normalizer-3.4.1-cp313-cp313-musllinux_1_2_ppc64le.whl", hash = "sha256:c75cb2a3e389853835e84a2d8fb2b81a10645b503eca9bcb98df6b5a43eb8886", size = 152668 },
    { url = "https://files.pythonhosted.org/packages/6c/71/189996b6d9a4b932564701628af5cee6716733e9165af1d5e1b285c530ed/charset_normalizer-3.4.1-cp313-cp313-musllinux_1_2_s390x.whl", hash = "sha256:09b26ae6b1abf0d27570633b2b078a2a20419c99d66fb2823173d73f188ce601", size = 150073 },
    { url = "https://files.pythonhosted.org/packages/e4/93/946a86ce20790e11312c87c75ba68d5f6ad2208cfb52b2d6a2c32840d922/charset_normalizer-3.4.1-cp313-cp313-musllinux_1_2_x86_64.whl", hash = "sha256:fa88b843d6e211393a37219e6a1c1df99d35e8fd90446f1118f4216e307e48cd", size = 145732 },
    { url = "https://files.pythonhosted.org/packages/cd/e5/131d2fb1b0dddafc37be4f3a2fa79aa4c037368be9423061dccadfd90091/charset_normalizer-3.4.1-cp313-cp313-win32.whl", hash = "sha256:eb8178fe3dba6450a3e024e95ac49ed3400e506fd4e9e5c32d30adda88cbd407", size = 95391 },
    { url = "https://files.pythonhosted.org/packages/27/f2/4f9a69cc7712b9b5ad8fdb87039fd89abba997ad5cbe690d1835d40405b0/charset_normalizer-3.4.1-cp313-cp313-win_amd64.whl", hash = "sha256:b1ac5992a838106edb89654e0aebfc24f5848ae2547d22c2c3f66454daa11971", size = 102702 },
    { url = "https://files.pythonhosted.org/packages/0e/f6/65ecc6878a89bb1c23a086ea335ad4bf21a588990c3f535a227b9eea9108/charset_normalizer-3.4.1-py3-none-any.whl", hash = "sha256:d98b1668f06378c6dbefec3b92299716b931cd4e6061f3c875a71ced1780ab85", size = 49767 },
]

[[package]]
name = "click"
version = "8.1.8"
source = { registry = "https://pypi.org/simple" }
dependencies = [
    { name = "colorama", marker = "sys_platform == 'win32'" },
]
sdist = { url = "https://files.pythonhosted.org/packages/b9/2e/0090cbf739cee7d23781ad4b89a9894a41538e4fcf4c31dcdd705b78eb8b/click-8.1.8.tar.gz", hash = "sha256:ed53c9d8990d83c2a27deae68e4ee337473f6330c040a31d4225c9574d16096a", size = 226593 }
wheels = [
    { url = "https://files.pythonhosted.org/packages/7e/d4/7ebdbd03970677812aac39c869717059dbb71a4cfc033ca6e5221787892c/click-8.1.8-py3-none-any.whl", hash = "sha256:63c132bbbed01578a06712a2d1f497bb62d9c1c0d329b7903a866228027263b2", size = 98188 },
]

[[package]]
name = "colorama"
version = "0.4.6"
source = { registry = "https://pypi.org/simple" }
sdist = { url = "https://files.pythonhosted.org/packages/d8/53/6f443c9a4a8358a93a6792e2acffb9d9d5cb0a5cfd8802644b7b1c9a02e4/colorama-0.4.6.tar.gz", hash = "sha256:08695f5cb7ed6e0531a20572697297273c47b8cae5a63ffc6d6ed5c201be6e44", size = 27697 }
wheels = [
    { url = "https://files.pythonhosted.org/packages/d1/d6/3965ed04c63042e047cb6a3e6ed1a63a35087b6a609aa3a15ed8ac56c221/colorama-0.4.6-py2.py3-none-any.whl", hash = "sha256:4f1d9991f5acc0ca119f9d443620b77f9d6b33703e51011c16baf57afb285fc6", size = 25335 },
]

[[package]]
name = "comm"
version = "0.2.2"
source = { registry = "https://pypi.org/simple" }
dependencies = [
    { name = "traitlets" },
]
sdist = { url = "https://files.pythonhosted.org/packages/e9/a8/fb783cb0abe2b5fded9f55e5703015cdf1c9c85b3669087c538dd15a6a86/comm-0.2.2.tar.gz", hash = "sha256:3fd7a84065306e07bea1773df6eb8282de51ba82f77c72f9c85716ab11fe980e", size = 6210 }
wheels = [
    { url = "https://files.pythonhosted.org/packages/e6/75/49e5bfe642f71f272236b5b2d2691cf915a7283cc0ceda56357b61daa538/comm-0.2.2-py3-none-any.whl", hash = "sha256:e6fb86cb70ff661ee8c9c14e7d36d6de3b4066f1441be4063df9c5009f0a64d3", size = 7180 },
]

[[package]]
name = "contourpy"
version = "1.3.1"
source = { registry = "https://pypi.org/simple" }
dependencies = [
    { name = "numpy" },
]
sdist = { url = "https://files.pythonhosted.org/packages/25/c2/fc7193cc5383637ff390a712e88e4ded0452c9fbcf84abe3de5ea3df1866/contourpy-1.3.1.tar.gz", hash = "sha256:dfd97abd83335045a913e3bcc4a09c0ceadbe66580cf573fe961f4a825efa699", size = 13465753 }
wheels = [
    { url = "https://files.pythonhosted.org/packages/37/6b/175f60227d3e7f5f1549fcb374592be311293132207e451c3d7c654c25fb/contourpy-1.3.1-cp312-cp312-macosx_10_13_x86_64.whl", hash = "sha256:0ffa84be8e0bd33410b17189f7164c3589c229ce5db85798076a3fa136d0e509", size = 271494 },
    { url = "https://files.pythonhosted.org/packages/6b/6a/7833cfae2c1e63d1d8875a50fd23371394f540ce809d7383550681a1fa64/contourpy-1.3.1-cp312-cp312-macosx_11_0_arm64.whl", hash = "sha256:805617228ba7e2cbbfb6c503858e626ab528ac2a32a04a2fe88ffaf6b02c32bc", size = 255444 },
    { url = "https://files.pythonhosted.org/packages/7f/b3/7859efce66eaca5c14ba7619791b084ed02d868d76b928ff56890d2d059d/contourpy-1.3.1-cp312-cp312-manylinux_2_17_aarch64.manylinux2014_aarch64.whl", hash = "sha256:ade08d343436a94e633db932e7e8407fe7de8083967962b46bdfc1b0ced39454", size = 307628 },
    { url = "https://files.pythonhosted.org/packages/48/b2/011415f5e3f0a50b1e285a0bf78eb5d92a4df000553570f0851b6e309076/contourpy-1.3.1-cp312-cp312-manylinux_2_17_ppc64le.manylinux2014_ppc64le.whl", hash = "sha256:47734d7073fb4590b4a40122b35917cd77be5722d80683b249dac1de266aac80", size = 347271 },
    { url = "https://files.pythonhosted.org/packages/84/7d/ef19b1db0f45b151ac78c65127235239a8cf21a59d1ce8507ce03e89a30b/contourpy-1.3.1-cp312-cp312-manylinux_2_17_s390x.manylinux2014_s390x.whl", hash = "sha256:2ba94a401342fc0f8b948e57d977557fbf4d515f03c67682dd5c6191cb2d16ec", size = 318906 },
    { url = "https://files.pythonhosted.org/packages/ba/99/6794142b90b853a9155316c8f470d2e4821fe6f086b03e372aca848227dd/contourpy-1.3.1-cp312-cp312-manylinux_2_17_x86_64.manylinux2014_x86_64.whl", hash = "sha256:efa874e87e4a647fd2e4f514d5e91c7d493697127beb95e77d2f7561f6905bd9", size = 323622 },
    { url = "https://files.pythonhosted.org/packages/3c/0f/37d2c84a900cd8eb54e105f4fa9aebd275e14e266736778bb5dccbf3bbbb/contourpy-1.3.1-cp312-cp312-musllinux_1_2_aarch64.whl", hash = "sha256:1bf98051f1045b15c87868dbaea84f92408337d4f81d0e449ee41920ea121d3b", size = 1266699 },
    { url = "https://files.pythonhosted.org/packages/3a/8a/deb5e11dc7d9cc8f0f9c8b29d4f062203f3af230ba83c30a6b161a6effc9/contourpy-1.3.1-cp312-cp312-musllinux_1_2_x86_64.whl", hash = "sha256:61332c87493b00091423e747ea78200659dc09bdf7fd69edd5e98cef5d3e9a8d", size = 1326395 },
    { url = "https://files.pythonhosted.org/packages/1a/35/7e267ae7c13aaf12322ccc493531f1e7f2eb8fba2927b9d7a05ff615df7a/contourpy-1.3.1-cp312-cp312-win32.whl", hash = "sha256:e914a8cb05ce5c809dd0fe350cfbb4e881bde5e2a38dc04e3afe1b3e58bd158e", size = 175354 },
    { url = "https://files.pythonhosted.org/packages/a1/35/c2de8823211d07e8a79ab018ef03960716c5dff6f4d5bff5af87fd682992/contourpy-1.3.1-cp312-cp312-win_amd64.whl", hash = "sha256:08d9d449a61cf53033612cb368f3a1b26cd7835d9b8cd326647efe43bca7568d", size = 220971 },
    { url = "https://files.pythonhosted.org/packages/9a/e7/de62050dce687c5e96f946a93546910bc67e483fe05324439e329ff36105/contourpy-1.3.1-cp313-cp313-macosx_10_13_x86_64.whl", hash = "sha256:a761d9ccfc5e2ecd1bf05534eda382aa14c3e4f9205ba5b1684ecfe400716ef2", size = 271548 },
    { url = "https://files.pythonhosted.org/packages/78/4d/c2a09ae014ae984c6bdd29c11e74d3121b25eaa117eca0bb76340efd7e1c/contourpy-1.3.1-cp313-cp313-macosx_11_0_arm64.whl", hash = "sha256:523a8ee12edfa36f6d2a49407f705a6ef4c5098de4f498619787e272de93f2d5", size = 255576 },
    { url = "https://files.pythonhosted.org/packages/ab/8a/915380ee96a5638bda80cd061ccb8e666bfdccea38d5741cb69e6dbd61fc/contourpy-1.3.1-cp313-cp313-manylinux_2_17_aarch64.manylinux2014_aarch64.whl", hash = "sha256:ece6df05e2c41bd46776fbc712e0996f7c94e0d0543af1656956d150c4ca7c81", size = 306635 },
    { url = "https://files.pythonhosted.org/packages/29/5c/c83ce09375428298acd4e6582aeb68b1e0d1447f877fa993d9bf6cd3b0a0/contourpy-1.3.1-cp313-cp313-manylinux_2_17_ppc64le.manylinux2014_ppc64le.whl", hash = "sha256:573abb30e0e05bf31ed067d2f82500ecfdaec15627a59d63ea2d95714790f5c2", size = 345925 },
    { url = "https://files.pythonhosted.org/packages/29/63/5b52f4a15e80c66c8078a641a3bfacd6e07106835682454647aca1afc852/contourpy-1.3.1-cp313-cp313-manylinux_2_17_s390x.manylinux2014_s390x.whl", hash = "sha256:a9fa36448e6a3a1a9a2ba23c02012c43ed88905ec80163f2ffe2421c7192a5d7", size = 318000 },
    { url = "https://files.pythonhosted.org/packages/9a/e2/30ca086c692691129849198659bf0556d72a757fe2769eb9620a27169296/contourpy-1.3.1-cp313-cp313-manylinux_2_17_x86_64.manylinux2014_x86_64.whl", hash = "sha256:3ea9924d28fc5586bf0b42d15f590b10c224117e74409dd7a0be3b62b74a501c", size = 322689 },
    { url = "https://files.pythonhosted.org/packages/6b/77/f37812ef700f1f185d348394debf33f22d531e714cf6a35d13d68a7003c7/contourpy-1.3.1-cp313-cp313-musllinux_1_2_aarch64.whl", hash = "sha256:5b75aa69cb4d6f137b36f7eb2ace9280cfb60c55dc5f61c731fdf6f037f958a3", size = 1268413 },
    { url = "https://files.pythonhosted.org/packages/3f/6d/ce84e79cdd128542ebeb268f84abb4b093af78e7f8ec504676673d2675bc/contourpy-1.3.1-cp313-cp313-musllinux_1_2_x86_64.whl", hash = "sha256:041b640d4ec01922083645a94bb3b2e777e6b626788f4095cf21abbe266413c1", size = 1326530 },
    { url = "https://files.pythonhosted.org/packages/72/22/8282f4eae20c73c89bee7a82a19c4e27af9b57bb602ecaa00713d5bdb54d/contourpy-1.3.1-cp313-cp313-win32.whl", hash = "sha256:36987a15e8ace5f58d4d5da9dca82d498c2bbb28dff6e5d04fbfcc35a9cb3a82", size = 175315 },
    { url = "https://files.pythonhosted.org/packages/e3/d5/28bca491f65312b438fbf076589dcde7f6f966b196d900777f5811b9c4e2/contourpy-1.3.1-cp313-cp313-win_amd64.whl", hash = "sha256:a7895f46d47671fa7ceec40f31fae721da51ad34bdca0bee83e38870b1f47ffd", size = 220987 },
    { url = "https://files.pythonhosted.org/packages/2f/24/a4b285d6adaaf9746e4700932f579f1a7b6f9681109f694cfa233ae75c4e/contourpy-1.3.1-cp313-cp313t-macosx_10_13_x86_64.whl", hash = "sha256:9ddeb796389dadcd884c7eb07bd14ef12408aaae358f0e2ae24114d797eede30", size = 285001 },
    { url = "https://files.pythonhosted.org/packages/48/1d/fb49a401b5ca4f06ccf467cd6c4f1fd65767e63c21322b29b04ec40b40b9/contourpy-1.3.1-cp313-cp313t-macosx_11_0_arm64.whl", hash = "sha256:19c1555a6801c2f084c7ddc1c6e11f02eb6a6016ca1318dd5452ba3f613a1751", size = 268553 },
    { url = "https://files.pythonhosted.org/packages/79/1e/4aef9470d13fd029087388fae750dccb49a50c012a6c8d1d634295caa644/contourpy-1.3.1-cp313-cp313t-manylinux_2_17_aarch64.manylinux2014_aarch64.whl", hash = "sha256:841ad858cff65c2c04bf93875e384ccb82b654574a6d7f30453a04f04af71342", size = 310386 },
    { url = "https://files.pythonhosted.org/packages/b0/34/910dc706ed70153b60392b5305c708c9810d425bde12499c9184a1100888/contourpy-1.3.1-cp313-cp313t-manylinux_2_17_ppc64le.manylinux2014_ppc64le.whl", hash = "sha256:4318af1c925fb9a4fb190559ef3eec206845f63e80fb603d47f2d6d67683901c", size = 349806 },
    { url = "https://files.pythonhosted.org/packages/31/3c/faee6a40d66d7f2a87f7102236bf4780c57990dd7f98e5ff29881b1b1344/contourpy-1.3.1-cp313-cp313t-manylinux_2_17_s390x.manylinux2014_s390x.whl", hash = "sha256:14c102b0eab282427b662cb590f2e9340a9d91a1c297f48729431f2dcd16e14f", size = 321108 },
    { url = "https://files.pythonhosted.org/packages/17/69/390dc9b20dd4bb20585651d7316cc3054b7d4a7b4f8b710b2b698e08968d/contourpy-1.3.1-cp313-cp313t-manylinux_2_17_x86_64.manylinux2014_x86_64.whl", hash = "sha256:05e806338bfeaa006acbdeba0ad681a10be63b26e1b17317bfac3c5d98f36cda", size = 327291 },
    { url = "https://files.pythonhosted.org/packages/ef/74/7030b67c4e941fe1e5424a3d988080e83568030ce0355f7c9fc556455b01/contourpy-1.3.1-cp313-cp313t-musllinux_1_2_aarch64.whl", hash = "sha256:4d76d5993a34ef3df5181ba3c92fabb93f1eaa5729504fb03423fcd9f3177242", size = 1263752 },
    { url = "https://files.pythonhosted.org/packages/f0/ed/92d86f183a8615f13f6b9cbfc5d4298a509d6ce433432e21da838b4b63f4/contourpy-1.3.1-cp313-cp313t-musllinux_1_2_x86_64.whl", hash = "sha256:89785bb2a1980c1bd87f0cb1517a71cde374776a5f150936b82580ae6ead44a1", size = 1318403 },
    { url = "https://files.pythonhosted.org/packages/b3/0e/c8e4950c77dcfc897c71d61e56690a0a9df39543d2164040301b5df8e67b/contourpy-1.3.1-cp313-cp313t-win32.whl", hash = "sha256:8eb96e79b9f3dcadbad2a3891672f81cdcab7f95b27f28f1c67d75f045b6b4f1", size = 185117 },
    { url = "https://files.pythonhosted.org/packages/c1/31/1ae946f11dfbd229222e6d6ad8e7bd1891d3d48bde5fbf7a0beb9491f8e3/contourpy-1.3.1-cp313-cp313t-win_amd64.whl", hash = "sha256:287ccc248c9e0d0566934e7d606201abd74761b5703d804ff3df8935f523d546", size = 236668 },
]

[[package]]
name = "cycler"
version = "0.12.1"
source = { registry = "https://pypi.org/simple" }
sdist = { url = "https://files.pythonhosted.org/packages/a9/95/a3dbbb5028f35eafb79008e7522a75244477d2838f38cbb722248dabc2a8/cycler-0.12.1.tar.gz", hash = "sha256:88bb128f02ba341da8ef447245a9e138fae777f6a23943da4540077d3601eb1c", size = 7615 }
wheels = [
    { url = "https://files.pythonhosted.org/packages/e7/05/c19819d5e3d95294a6f5947fb9b9629efb316b96de511b418c53d245aae6/cycler-0.12.1-py3-none-any.whl", hash = "sha256:85cef7cff222d8644161529808465972e51340599459b8ac3ccbac5a854e0d30", size = 8321 },
]

[[package]]
name = "debugpy"
version = "1.8.14"
source = { registry = "https://pypi.org/simple" }
sdist = { url = "https://files.pythonhosted.org/packages/bd/75/087fe07d40f490a78782ff3b0a30e3968936854105487decdb33446d4b0e/debugpy-1.8.14.tar.gz", hash = "sha256:7cd287184318416850aa8b60ac90105837bb1e59531898c07569d197d2ed5322", size = 1641444 }
wheels = [
    { url = "https://files.pythonhosted.org/packages/d9/2a/ac2df0eda4898f29c46eb6713a5148e6f8b2b389c8ec9e425a4a1d67bf07/debugpy-1.8.14-cp312-cp312-macosx_14_0_universal2.whl", hash = "sha256:8899c17920d089cfa23e6005ad9f22582fd86f144b23acb9feeda59e84405b84", size = 2501268 },
    { url = "https://files.pythonhosted.org/packages/10/53/0a0cb5d79dd9f7039169f8bf94a144ad3efa52cc519940b3b7dde23bcb89/debugpy-1.8.14-cp312-cp312-manylinux_2_5_x86_64.manylinux1_x86_64.manylinux_2_17_x86_64.manylinux2014_x86_64.whl", hash = "sha256:f6bb5c0dcf80ad5dbc7b7d6eac484e2af34bdacdf81df09b6a3e62792b722826", size = 4221077 },
    { url = "https://files.pythonhosted.org/packages/f8/d5/84e01821f362327bf4828728aa31e907a2eca7c78cd7c6ec062780d249f8/debugpy-1.8.14-cp312-cp312-win32.whl", hash = "sha256:281d44d248a0e1791ad0eafdbbd2912ff0de9eec48022a5bfbc332957487ed3f", size = 5255127 },
    { url = "https://files.pythonhosted.org/packages/33/16/1ed929d812c758295cac7f9cf3dab5c73439c83d9091f2d91871e648093e/debugpy-1.8.14-cp312-cp312-win_amd64.whl", hash = "sha256:5aa56ef8538893e4502a7d79047fe39b1dae08d9ae257074c6464a7b290b806f", size = 5297249 },
    { url = "https://files.pythonhosted.org/packages/4d/e4/395c792b243f2367d84202dc33689aa3d910fb9826a7491ba20fc9e261f5/debugpy-1.8.14-cp313-cp313-macosx_14_0_universal2.whl", hash = "sha256:329a15d0660ee09fec6786acdb6e0443d595f64f5d096fc3e3ccf09a4259033f", size = 2485676 },
    { url = "https://files.pythonhosted.org/packages/ba/f1/6f2ee3f991327ad9e4c2f8b82611a467052a0fb0e247390192580e89f7ff/debugpy-1.8.14-cp313-cp313-manylinux_2_5_x86_64.manylinux1_x86_64.manylinux_2_17_x86_64.manylinux2014_x86_64.whl", hash = "sha256:0f920c7f9af409d90f5fd26e313e119d908b0dd2952c2393cd3247a462331f15", size = 4217514 },
    { url = "https://files.pythonhosted.org/packages/79/28/b9d146f8f2dc535c236ee09ad3e5ac899adb39d7a19b49f03ac95d216beb/debugpy-1.8.14-cp313-cp313-win32.whl", hash = "sha256:3784ec6e8600c66cbdd4ca2726c72d8ca781e94bce2f396cc606d458146f8f4e", size = 5254756 },
    { url = "https://files.pythonhosted.org/packages/e0/62/a7b4a57013eac4ccaef6977966e6bec5c63906dd25a86e35f155952e29a1/debugpy-1.8.14-cp313-cp313-win_amd64.whl", hash = "sha256:684eaf43c95a3ec39a96f1f5195a7ff3d4144e4a18d69bb66beeb1a6de605d6e", size = 5297119 },
    { url = "https://files.pythonhosted.org/packages/97/1a/481f33c37ee3ac8040d3d51fc4c4e4e7e61cb08b8bc8971d6032acc2279f/debugpy-1.8.14-py2.py3-none-any.whl", hash = "sha256:5cd9a579d553b6cb9759a7908a41988ee6280b961f24f63336835d9418216a20", size = 5256230 },
]

[[package]]
name = "decorator"
version = "5.2.1"
source = { registry = "https://pypi.org/simple" }
sdist = { url = "https://files.pythonhosted.org/packages/43/fa/6d96a0978d19e17b68d634497769987b16c8f4cd0a7a05048bec693caa6b/decorator-5.2.1.tar.gz", hash = "sha256:65f266143752f734b0a7cc83c46f4618af75b8c5911b00ccb61d0ac9b6da0360", size = 56711 }
wheels = [
    { url = "https://files.pythonhosted.org/packages/4e/8c/f3147f5c4b73e7550fe5f9352eaa956ae838d5c51eb58e7a25b9f3e2643b/decorator-5.2.1-py3-none-any.whl", hash = "sha256:d316bb415a2d9e2d2b3abcc4084c6502fc09240e292cd76a76afc106a1c8e04a", size = 9190 },
]

[[package]]
name = "defusedxml"
version = "0.7.1"
source = { registry = "https://pypi.org/simple" }
sdist = { url = "https://files.pythonhosted.org/packages/0f/d5/c66da9b79e5bdb124974bfe172b4daf3c984ebd9c2a06e2b8a4dc7331c72/defusedxml-0.7.1.tar.gz", hash = "sha256:1bb3032db185915b62d7c6209c5a8792be6a32ab2fedacc84e01b52c51aa3e69", size = 75520 }
wheels = [
    { url = "https://files.pythonhosted.org/packages/07/6c/aa3f2f849e01cb6a001cd8554a88d4c77c5c1a31c95bdf1cf9301e6d9ef4/defusedxml-0.7.1-py2.py3-none-any.whl", hash = "sha256:a352e7e428770286cc899e2542b6cdaedb2b4953ff269a210103ec58f6198a61", size = 25604 },
]

[[package]]
name = "distlib"
version = "0.3.9"
source = { registry = "https://pypi.org/simple" }
sdist = { url = "https://files.pythonhosted.org/packages/0d/dd/1bec4c5ddb504ca60fc29472f3d27e8d4da1257a854e1d96742f15c1d02d/distlib-0.3.9.tar.gz", hash = "sha256:a60f20dea646b8a33f3e7772f74dc0b2d0772d2837ee1342a00645c81edf9403", size = 613923 }
wheels = [
    { url = "https://files.pythonhosted.org/packages/91/a1/cf2472db20f7ce4a6be1253a81cfdf85ad9c7885ffbed7047fb72c24cf87/distlib-0.3.9-py2.py3-none-any.whl", hash = "sha256:47f8c22fd27c27e25a65601af709b38e4f0a45ea4fc2e710f65755fa8caaaf87", size = 468973 },
]

[[package]]
name = "executing"
version = "2.2.0"
source = { registry = "https://pypi.org/simple" }
sdist = { url = "https://files.pythonhosted.org/packages/91/50/a9d80c47ff289c611ff12e63f7c5d13942c65d68125160cefd768c73e6e4/executing-2.2.0.tar.gz", hash = "sha256:5d108c028108fe2551d1a7b2e8b713341e2cb4fc0aa7dcf966fa4327a5226755", size = 978693 }
wheels = [
    { url = "https://files.pythonhosted.org/packages/7b/8f/c4d9bafc34ad7ad5d8dc16dd1347ee0e507a52c3adb6bfa8887e1c6a26ba/executing-2.2.0-py2.py3-none-any.whl", hash = "sha256:11387150cad388d62750327a53d3339fad4888b39a6fe233c3afbb54ecffd3aa", size = 26702 },
]

[[package]]
name = "fastjsonschema"
version = "2.21.1"
source = { registry = "https://pypi.org/simple" }
sdist = { url = "https://files.pythonhosted.org/packages/8b/50/4b769ce1ac4071a1ef6d86b1a3fb56cdc3a37615e8c5519e1af96cdac366/fastjsonschema-2.21.1.tar.gz", hash = "sha256:794d4f0a58f848961ba16af7b9c85a3e88cd360df008c59aac6fc5ae9323b5d4", size = 373939 }
wheels = [
    { url = "https://files.pythonhosted.org/packages/90/2b/0817a2b257fe88725c25589d89aec060581aabf668707a8d03b2e9e0cb2a/fastjsonschema-2.21.1-py3-none-any.whl", hash = "sha256:c9e5b7e908310918cf494a434eeb31384dd84a98b57a30bcb1f535015b554667", size = 23924 },
]

[[package]]
name = "filelock"
version = "3.18.0"
source = { registry = "https://pypi.org/simple" }
sdist = { url = "https://files.pythonhosted.org/packages/0a/10/c23352565a6544bdc5353e0b15fc1c563352101f30e24bf500207a54df9a/filelock-3.18.0.tar.gz", hash = "sha256:adbc88eabb99d2fec8c9c1b229b171f18afa655400173ddc653d5d01501fb9f2", size = 18075 }
wheels = [
    { url = "https://files.pythonhosted.org/packages/4d/36/2a115987e2d8c300a974597416d9de88f2444426de9571f4b59b2cca3acc/filelock-3.18.0-py3-none-any.whl", hash = "sha256:c401f4f8377c4464e6db25fff06205fd89bdd83b65eb0488ed1b160f780e21de", size = 16215 },
]

[[package]]
name = "fonttools"
version = "4.57.0"
source = { registry = "https://pypi.org/simple" }
sdist = { url = "https://files.pythonhosted.org/packages/03/2d/a9a0b6e3a0cf6bd502e64fc16d894269011930cabfc89aee20d1635b1441/fonttools-4.57.0.tar.gz", hash = "sha256:727ece10e065be2f9dd239d15dd5d60a66e17eac11aea47d447f9f03fdbc42de", size = 3492448 }
wheels = [
    { url = "https://files.pythonhosted.org/packages/cb/98/d4bc42d43392982eecaaca117d79845734d675219680cd43070bb001bc1f/fonttools-4.57.0-cp312-cp312-macosx_10_13_universal2.whl", hash = "sha256:889e45e976c74abc7256d3064aa7c1295aa283c6bb19810b9f8b604dfe5c7f31", size = 2751824 },
    { url = "https://files.pythonhosted.org/packages/1a/62/7168030eeca3742fecf45f31e63b5ef48969fa230a672216b805f1d61548/fonttools-4.57.0-cp312-cp312-macosx_10_13_x86_64.whl", hash = "sha256:0425c2e052a5f1516c94e5855dbda706ae5a768631e9fcc34e57d074d1b65b92", size = 2283072 },
    { url = "https://files.pythonhosted.org/packages/5d/82/121a26d9646f0986ddb35fbbaf58ef791c25b59ecb63ffea2aab0099044f/fonttools-4.57.0-cp312-cp312-manylinux_2_17_aarch64.manylinux2014_aarch64.whl", hash = "sha256:44c26a311be2ac130f40a96769264809d3b0cb297518669db437d1cc82974888", size = 4788020 },
    { url = "https://files.pythonhosted.org/packages/5b/26/e0f2fb662e022d565bbe280a3cfe6dafdaabf58889ff86fdef2d31ff1dde/fonttools-4.57.0-cp312-cp312-manylinux_2_5_x86_64.manylinux1_x86_64.manylinux_2_17_x86_64.manylinux2014_x86_64.whl", hash = "sha256:84c41ba992df5b8d680b89fd84c6a1f2aca2b9f1ae8a67400c8930cd4ea115f6", size = 4859096 },
    { url = "https://files.pythonhosted.org/packages/9e/44/9075e323347b1891cdece4b3f10a3b84a8f4c42a7684077429d9ce842056/fonttools-4.57.0-cp312-cp312-musllinux_1_2_aarch64.whl", hash = "sha256:ea1e9e43ca56b0c12440a7c689b1350066595bebcaa83baad05b8b2675129d98", size = 4964356 },
    { url = "https://files.pythonhosted.org/packages/48/28/caa8df32743462fb966be6de6a79d7f30393859636d7732e82efa09fbbb4/fonttools-4.57.0-cp312-cp312-musllinux_1_2_x86_64.whl", hash = "sha256:84fd56c78d431606332a0627c16e2a63d243d0d8b05521257d77c6529abe14d8", size = 5226546 },
    { url = "https://files.pythonhosted.org/packages/f6/46/95ab0f0d2e33c5b1a4fc1c0efe5e286ba9359602c0a9907adb1faca44175/fonttools-4.57.0-cp312-cp312-win32.whl", hash = "sha256:f4376819c1c778d59e0a31db5dc6ede854e9edf28bbfa5b756604727f7f800ac", size = 2146776 },
    { url = "https://files.pythonhosted.org/packages/06/5d/1be5424bb305880e1113631f49a55ea7c7da3a5fe02608ca7c16a03a21da/fonttools-4.57.0-cp312-cp312-win_amd64.whl", hash = "sha256:57e30241524879ea10cdf79c737037221f77cc126a8cdc8ff2c94d4a522504b9", size = 2193956 },
    { url = "https://files.pythonhosted.org/packages/e9/2f/11439f3af51e4bb75ac9598c29f8601aa501902dcedf034bdc41f47dd799/fonttools-4.57.0-cp313-cp313-macosx_10_13_universal2.whl", hash = "sha256:408ce299696012d503b714778d89aa476f032414ae57e57b42e4b92363e0b8ef", size = 2739175 },
    { url = "https://files.pythonhosted.org/packages/25/52/677b55a4c0972dc3820c8dba20a29c358197a78229daa2ea219fdb19e5d5/fonttools-4.57.0-cp313-cp313-macosx_10_13_x86_64.whl", hash = "sha256:bbceffc80aa02d9e8b99f2a7491ed8c4a783b2fc4020119dc405ca14fb5c758c", size = 2276583 },
    { url = "https://files.pythonhosted.org/packages/64/79/184555f8fa77b827b9460a4acdbbc0b5952bb6915332b84c615c3a236826/fonttools-4.57.0-cp313-cp313-manylinux_2_17_aarch64.manylinux2014_aarch64.whl", hash = "sha256:f022601f3ee9e1f6658ed6d184ce27fa5216cee5b82d279e0f0bde5deebece72", size = 4766437 },
    { url = "https://files.pythonhosted.org/packages/f8/ad/c25116352f456c0d1287545a7aa24e98987b6d99c5b0456c4bd14321f20f/fonttools-4.57.0-cp313-cp313-manylinux_2_5_x86_64.manylinux1_x86_64.manylinux_2_17_x86_64.manylinux2014_x86_64.whl", hash = "sha256:4dea5893b58d4637ffa925536462ba626f8a1b9ffbe2f5c272cdf2c6ebadb817", size = 4838431 },
    { url = "https://files.pythonhosted.org/packages/53/ae/398b2a833897297797a44f519c9af911c2136eb7aa27d3f1352c6d1129fa/fonttools-4.57.0-cp313-cp313-musllinux_1_2_aarch64.whl", hash = "sha256:dff02c5c8423a657c550b48231d0a48d7e2b2e131088e55983cfe74ccc2c7cc9", size = 4951011 },
    { url = "https://files.pythonhosted.org/packages/b7/5d/7cb31c4bc9ffb9a2bbe8b08f8f53bad94aeb158efad75da645b40b62cb73/fonttools-4.57.0-cp313-cp313-musllinux_1_2_x86_64.whl", hash = "sha256:767604f244dc17c68d3e2dbf98e038d11a18abc078f2d0f84b6c24571d9c0b13", size = 5205679 },
    { url = "https://files.pythonhosted.org/packages/4c/e4/6934513ec2c4d3d69ca1bc3bd34d5c69dafcbf68c15388dd3bb062daf345/fonttools-4.57.0-cp313-cp313-win32.whl", hash = "sha256:8e2e12d0d862f43d51e5afb8b9751c77e6bec7d2dc00aad80641364e9df5b199", size = 2144833 },
    { url = "https://files.pythonhosted.org/packages/c4/0d/2177b7fdd23d017bcfb702fd41e47d4573766b9114da2fddbac20dcc4957/fonttools-4.57.0-cp313-cp313-win_amd64.whl", hash = "sha256:f1d6bc9c23356908db712d282acb3eebd4ae5ec6d8b696aa40342b1d84f8e9e3", size = 2190799 },
    { url = "https://files.pythonhosted.org/packages/90/27/45f8957c3132917f91aaa56b700bcfc2396be1253f685bd5c68529b6f610/fonttools-4.57.0-py3-none-any.whl", hash = "sha256:3122c604a675513c68bd24c6a8f9091f1c2376d18e8f5fe5a101746c81b3e98f", size = 1093605 },
]

[[package]]
name = "fqdn"
version = "1.5.1"
source = { registry = "https://pypi.org/simple" }
sdist = { url = "https://files.pythonhosted.org/packages/30/3e/a80a8c077fd798951169626cde3e239adeba7dab75deb3555716415bd9b0/fqdn-1.5.1.tar.gz", hash = "sha256:105ed3677e767fb5ca086a0c1f4bb66ebc3c100be518f0e0d755d9eae164d89f", size = 6015 }
wheels = [
    { url = "https://files.pythonhosted.org/packages/cf/58/8acf1b3e91c58313ce5cb67df61001fc9dcd21be4fadb76c1a2d540e09ed/fqdn-1.5.1-py3-none-any.whl", hash = "sha256:3a179af3761e4df6eb2e026ff9e1a3033d3587bf980a0b1b2e1e5d08d7358014", size = 9121 },
]

[[package]]
name = "freezegun"
version = "1.5.1"
source = { registry = "https://pypi.org/simple" }
dependencies = [
    { name = "python-dateutil" },
]
sdist = { url = "https://files.pythonhosted.org/packages/2c/ef/722b8d71ddf4d48f25f6d78aa2533d505bf3eec000a7cacb8ccc8de61f2f/freezegun-1.5.1.tar.gz", hash = "sha256:b29dedfcda6d5e8e083ce71b2b542753ad48cfec44037b3fc79702e2980a89e9", size = 33697 }
wheels = [
    { url = "https://files.pythonhosted.org/packages/51/0b/0d7fee5919bccc1fdc1c2a7528b98f65c6f69b223a3fd8f809918c142c36/freezegun-1.5.1-py3-none-any.whl", hash = "sha256:bf111d7138a8abe55ab48a71755673dbaa4ab87f4cff5634a4442dfec34c15f1", size = 17569 },
]

[[package]]
name = "frozenlist"
version = "1.5.0"
source = { registry = "https://pypi.org/simple" }
sdist = { url = "https://files.pythonhosted.org/packages/8f/ed/0f4cec13a93c02c47ec32d81d11c0c1efbadf4a471e3f3ce7cad366cbbd3/frozenlist-1.5.0.tar.gz", hash = "sha256:81d5af29e61b9c8348e876d442253723928dce6433e0e76cd925cd83f1b4b817", size = 39930 }
wheels = [
    { url = "https://files.pythonhosted.org/packages/79/73/fa6d1a96ab7fd6e6d1c3500700963eab46813847f01ef0ccbaa726181dd5/frozenlist-1.5.0-cp312-cp312-macosx_10_13_universal2.whl", hash = "sha256:31115ba75889723431aa9a4e77d5f398f5cf976eea3bdf61749731f62d4a4a21", size = 94026 },
    { url = "https://files.pythonhosted.org/packages/ab/04/ea8bf62c8868b8eada363f20ff1b647cf2e93377a7b284d36062d21d81d1/frozenlist-1.5.0-cp312-cp312-macosx_10_13_x86_64.whl", hash = "sha256:7437601c4d89d070eac8323f121fcf25f88674627505334654fd027b091db09d", size = 54150 },
    { url = "https://files.pythonhosted.org/packages/d0/9a/8e479b482a6f2070b26bda572c5e6889bb3ba48977e81beea35b5ae13ece/frozenlist-1.5.0-cp312-cp312-macosx_11_0_arm64.whl", hash = "sha256:7948140d9f8ece1745be806f2bfdf390127cf1a763b925c4a805c603df5e697e", size = 51927 },
    { url = "https://files.pythonhosted.org/packages/e3/12/2aad87deb08a4e7ccfb33600871bbe8f0e08cb6d8224371387f3303654d7/frozenlist-1.5.0-cp312-cp312-manylinux_2_17_aarch64.manylinux2014_aarch64.whl", hash = "sha256:feeb64bc9bcc6b45c6311c9e9b99406660a9c05ca8a5b30d14a78555088b0b3a", size = 282647 },
    { url = "https://files.pythonhosted.org/packages/77/f2/07f06b05d8a427ea0060a9cef6e63405ea9e0d761846b95ef3fb3be57111/frozenlist-1.5.0-cp312-cp312-manylinux_2_17_ppc64le.manylinux2014_ppc64le.whl", hash = "sha256:683173d371daad49cffb8309779e886e59c2f369430ad28fe715f66d08d4ab1a", size = 289052 },
    { url = "https://files.pythonhosted.org/packages/bd/9f/8bf45a2f1cd4aa401acd271b077989c9267ae8463e7c8b1eb0d3f561b65e/frozenlist-1.5.0-cp312-cp312-manylinux_2_17_s390x.manylinux2014_s390x.whl", hash = "sha256:7d57d8f702221405a9d9b40f9da8ac2e4a1a8b5285aac6100f3393675f0a85ee", size = 291719 },
    { url = "https://files.pythonhosted.org/packages/41/d1/1f20fd05a6c42d3868709b7604c9f15538a29e4f734c694c6bcfc3d3b935/frozenlist-1.5.0-cp312-cp312-manylinux_2_5_i686.manylinux1_i686.manylinux_2_17_i686.manylinux2014_i686.whl", hash = "sha256:30c72000fbcc35b129cb09956836c7d7abf78ab5416595e4857d1cae8d6251a6", size = 267433 },
    { url = "https://files.pythonhosted.org/packages/af/f2/64b73a9bb86f5a89fb55450e97cd5c1f84a862d4ff90d9fd1a73ab0f64a5/frozenlist-1.5.0-cp312-cp312-manylinux_2_5_x86_64.manylinux1_x86_64.manylinux_2_17_x86_64.manylinux2014_x86_64.whl", hash = "sha256:000a77d6034fbad9b6bb880f7ec073027908f1b40254b5d6f26210d2dab1240e", size = 283591 },
    { url = "https://files.pythonhosted.org/packages/29/e2/ffbb1fae55a791fd6c2938dd9ea779509c977435ba3940b9f2e8dc9d5316/frozenlist-1.5.0-cp312-cp312-musllinux_1_2_aarch64.whl", hash = "sha256:5d7f5a50342475962eb18b740f3beecc685a15b52c91f7d975257e13e029eca9", size = 273249 },
    { url = "https://files.pythonhosted.org/packages/2e/6e/008136a30798bb63618a114b9321b5971172a5abddff44a100c7edc5ad4f/frozenlist-1.5.0-cp312-cp312-musllinux_1_2_i686.whl", hash = "sha256:87f724d055eb4785d9be84e9ebf0f24e392ddfad00b3fe036e43f489fafc9039", size = 271075 },
    { url = "https://files.pythonhosted.org/packages/ae/f0/4e71e54a026b06724cec9b6c54f0b13a4e9e298cc8db0f82ec70e151f5ce/frozenlist-1.5.0-cp312-cp312-musllinux_1_2_ppc64le.whl", hash = "sha256:6e9080bb2fb195a046e5177f10d9d82b8a204c0736a97a153c2466127de87784", size = 285398 },
    { url = "https://files.pythonhosted.org/packages/4d/36/70ec246851478b1c0b59f11ef8ade9c482ff447c1363c2bd5fad45098b12/frozenlist-1.5.0-cp312-cp312-musllinux_1_2_s390x.whl", hash = "sha256:9b93d7aaa36c966fa42efcaf716e6b3900438632a626fb09c049f6a2f09fc631", size = 294445 },
    { url = "https://files.pythonhosted.org/packages/37/e0/47f87544055b3349b633a03c4d94b405956cf2437f4ab46d0928b74b7526/frozenlist-1.5.0-cp312-cp312-musllinux_1_2_x86_64.whl", hash = "sha256:52ef692a4bc60a6dd57f507429636c2af8b6046db8b31b18dac02cbc8f507f7f", size = 280569 },
    { url = "https://files.pythonhosted.org/packages/f9/7c/490133c160fb6b84ed374c266f42800e33b50c3bbab1652764e6e1fc498a/frozenlist-1.5.0-cp312-cp312-win32.whl", hash = "sha256:29d94c256679247b33a3dc96cce0f93cbc69c23bf75ff715919332fdbb6a32b8", size = 44721 },
    { url = "https://files.pythonhosted.org/packages/b1/56/4e45136ffc6bdbfa68c29ca56ef53783ef4c2fd395f7cbf99a2624aa9aaa/frozenlist-1.5.0-cp312-cp312-win_amd64.whl", hash = "sha256:8969190d709e7c48ea386db202d708eb94bdb29207a1f269bab1196ce0dcca1f", size = 51329 },
    { url = "https://files.pythonhosted.org/packages/da/3b/915f0bca8a7ea04483622e84a9bd90033bab54bdf485479556c74fd5eaf5/frozenlist-1.5.0-cp313-cp313-macosx_10_13_universal2.whl", hash = "sha256:7a1a048f9215c90973402e26c01d1cff8a209e1f1b53f72b95c13db61b00f953", size = 91538 },
    { url = "https://files.pythonhosted.org/packages/c7/d1/a7c98aad7e44afe5306a2b068434a5830f1470675f0e715abb86eb15f15b/frozenlist-1.5.0-cp313-cp313-macosx_10_13_x86_64.whl", hash = "sha256:dd47a5181ce5fcb463b5d9e17ecfdb02b678cca31280639255ce9d0e5aa67af0", size = 52849 },
    { url = "https://files.pythonhosted.org/packages/3a/c8/76f23bf9ab15d5f760eb48701909645f686f9c64fbb8982674c241fbef14/frozenlist-1.5.0-cp313-cp313-macosx_11_0_arm64.whl", hash = "sha256:1431d60b36d15cda188ea222033eec8e0eab488f39a272461f2e6d9e1a8e63c2", size = 50583 },
    { url = "https://files.pythonhosted.org/packages/1f/22/462a3dd093d11df623179d7754a3b3269de3b42de2808cddef50ee0f4f48/frozenlist-1.5.0-cp313-cp313-manylinux_2_17_aarch64.manylinux2014_aarch64.whl", hash = "sha256:6482a5851f5d72767fbd0e507e80737f9c8646ae7fd303def99bfe813f76cf7f", size = 265636 },
    { url = "https://files.pythonhosted.org/packages/80/cf/e075e407fc2ae7328155a1cd7e22f932773c8073c1fc78016607d19cc3e5/frozenlist-1.5.0-cp313-cp313-manylinux_2_17_ppc64le.manylinux2014_ppc64le.whl", hash = "sha256:44c49271a937625619e862baacbd037a7ef86dd1ee215afc298a417ff3270608", size = 270214 },
    { url = "https://files.pythonhosted.org/packages/a1/58/0642d061d5de779f39c50cbb00df49682832923f3d2ebfb0fedf02d05f7f/frozenlist-1.5.0-cp313-cp313-manylinux_2_17_s390x.manylinux2014_s390x.whl", hash = "sha256:12f78f98c2f1c2429d42e6a485f433722b0061d5c0b0139efa64f396efb5886b", size = 273905 },
    { url = "https://files.pythonhosted.org/packages/ab/66/3fe0f5f8f2add5b4ab7aa4e199f767fd3b55da26e3ca4ce2cc36698e50c4/frozenlist-1.5.0-cp313-cp313-manylinux_2_5_i686.manylinux1_i686.manylinux_2_17_i686.manylinux2014_i686.whl", hash = "sha256:ce3aa154c452d2467487765e3adc730a8c153af77ad84096bc19ce19a2400840", size = 250542 },
    { url = "https://files.pythonhosted.org/packages/f6/b8/260791bde9198c87a465224e0e2bb62c4e716f5d198fc3a1dacc4895dbd1/frozenlist-1.5.0-cp313-cp313-manylinux_2_5_x86_64.manylinux1_x86_64.manylinux_2_17_x86_64.manylinux2014_x86_64.whl", hash = "sha256:9b7dc0c4338e6b8b091e8faf0db3168a37101943e687f373dce00959583f7439", size = 267026 },
    { url = "https://files.pythonhosted.org/packages/2e/a4/3d24f88c527f08f8d44ade24eaee83b2627793fa62fa07cbb7ff7a2f7d42/frozenlist-1.5.0-cp313-cp313-musllinux_1_2_aarch64.whl", hash = "sha256:45e0896250900b5aa25180f9aec243e84e92ac84bd4a74d9ad4138ef3f5c97de", size = 257690 },
    { url = "https://files.pythonhosted.org/packages/de/9a/d311d660420b2beeff3459b6626f2ab4fb236d07afbdac034a4371fe696e/frozenlist-1.5.0-cp313-cp313-musllinux_1_2_i686.whl", hash = "sha256:561eb1c9579d495fddb6da8959fd2a1fca2c6d060d4113f5844b433fc02f2641", size = 253893 },
    { url = "https://files.pythonhosted.org/packages/c6/23/e491aadc25b56eabd0f18c53bb19f3cdc6de30b2129ee0bc39cd387cd560/frozenlist-1.5.0-cp313-cp313-musllinux_1_2_ppc64le.whl", hash = "sha256:df6e2f325bfee1f49f81aaac97d2aa757c7646534a06f8f577ce184afe2f0a9e", size = 267006 },
    { url = "https://files.pythonhosted.org/packages/08/c4/ab918ce636a35fb974d13d666dcbe03969592aeca6c3ab3835acff01f79c/frozenlist-1.5.0-cp313-cp313-musllinux_1_2_s390x.whl", hash = "sha256:140228863501b44b809fb39ec56b5d4071f4d0aa6d216c19cbb08b8c5a7eadb9", size = 276157 },
    { url = "https://files.pythonhosted.org/packages/c0/29/3b7a0bbbbe5a34833ba26f686aabfe982924adbdcafdc294a7a129c31688/frozenlist-1.5.0-cp313-cp313-musllinux_1_2_x86_64.whl", hash = "sha256:7707a25d6a77f5d27ea7dc7d1fc608aa0a478193823f88511ef5e6b8a48f9d03", size = 264642 },
    { url = "https://files.pythonhosted.org/packages/ab/42/0595b3dbffc2e82d7fe658c12d5a5bafcd7516c6bf2d1d1feb5387caa9c1/frozenlist-1.5.0-cp313-cp313-win32.whl", hash = "sha256:31a9ac2b38ab9b5a8933b693db4939764ad3f299fcaa931a3e605bc3460e693c", size = 44914 },
    { url = "https://files.pythonhosted.org/packages/17/c4/b7db1206a3fea44bf3b838ca61deb6f74424a8a5db1dd53ecb21da669be6/frozenlist-1.5.0-cp313-cp313-win_amd64.whl", hash = "sha256:11aabdd62b8b9c4b84081a3c246506d1cddd2dd93ff0ad53ede5defec7886b28", size = 51167 },
    { url = "https://files.pythonhosted.org/packages/c6/c8/a5be5b7550c10858fcf9b0ea054baccab474da77d37f1e828ce043a3a5d4/frozenlist-1.5.0-py3-none-any.whl", hash = "sha256:d994863bba198a4a518b467bb971c56e1db3f180a25c6cf7bb1949c267f748c3", size = 11901 },
]

[[package]]
name = "greenlet"
version = "3.1.1"
source = { registry = "https://pypi.org/simple" }
sdist = { url = "https://files.pythonhosted.org/packages/2f/ff/df5fede753cc10f6a5be0931204ea30c35fa2f2ea7a35b25bdaf4fe40e46/greenlet-3.1.1.tar.gz", hash = "sha256:4ce3ac6cdb6adf7946475d7ef31777c26d94bccc377e070a7986bd2d5c515467", size = 186022 }
wheels = [
    { url = "https://files.pythonhosted.org/packages/7d/ec/bad1ac26764d26aa1353216fcbfa4670050f66d445448aafa227f8b16e80/greenlet-3.1.1-cp312-cp312-macosx_11_0_universal2.whl", hash = "sha256:4afe7ea89de619adc868e087b4d2359282058479d7cfb94970adf4b55284574d", size = 274260 },
    { url = "https://files.pythonhosted.org/packages/66/d4/c8c04958870f482459ab5956c2942c4ec35cac7fe245527f1039837c17a9/greenlet-3.1.1-cp312-cp312-manylinux_2_17_aarch64.manylinux2014_aarch64.whl", hash = "sha256:f406b22b7c9a9b4f8aa9d2ab13d6ae0ac3e85c9a809bd590ad53fed2bf70dc79", size = 649064 },
    { url = "https://files.pythonhosted.org/packages/51/41/467b12a8c7c1303d20abcca145db2be4e6cd50a951fa30af48b6ec607581/greenlet-3.1.1-cp312-cp312-manylinux_2_17_ppc64le.manylinux2014_ppc64le.whl", hash = "sha256:c3a701fe5a9695b238503ce5bbe8218e03c3bcccf7e204e455e7462d770268aa", size = 663420 },
    { url = "https://files.pythonhosted.org/packages/27/8f/2a93cd9b1e7107d5c7b3b7816eeadcac2ebcaf6d6513df9abaf0334777f6/greenlet-3.1.1-cp312-cp312-manylinux_2_17_s390x.manylinux2014_s390x.whl", hash = "sha256:2846930c65b47d70b9d178e89c7e1a69c95c1f68ea5aa0a58646b7a96df12441", size = 658035 },
    { url = "https://files.pythonhosted.org/packages/57/5c/7c6f50cb12be092e1dccb2599be5a942c3416dbcfb76efcf54b3f8be4d8d/greenlet-3.1.1-cp312-cp312-manylinux_2_17_x86_64.manylinux2014_x86_64.whl", hash = "sha256:99cfaa2110534e2cf3ba31a7abcac9d328d1d9f1b95beede58294a60348fba36", size = 660105 },
    { url = "https://files.pythonhosted.org/packages/f1/66/033e58a50fd9ec9df00a8671c74f1f3a320564c6415a4ed82a1c651654ba/greenlet-3.1.1-cp312-cp312-manylinux_2_24_x86_64.manylinux_2_28_x86_64.whl", hash = "sha256:1443279c19fca463fc33e65ef2a935a5b09bb90f978beab37729e1c3c6c25fe9", size = 613077 },
    { url = "https://files.pythonhosted.org/packages/19/c5/36384a06f748044d06bdd8776e231fadf92fc896bd12cb1c9f5a1bda9578/greenlet-3.1.1-cp312-cp312-musllinux_1_1_aarch64.whl", hash = "sha256:b7cede291382a78f7bb5f04a529cb18e068dd29e0fb27376074b6d0317bf4dd0", size = 1135975 },
    { url = "https://files.pythonhosted.org/packages/38/f9/c0a0eb61bdf808d23266ecf1d63309f0e1471f284300ce6dac0ae1231881/greenlet-3.1.1-cp312-cp312-musllinux_1_1_x86_64.whl", hash = "sha256:23f20bb60ae298d7d8656c6ec6db134bca379ecefadb0b19ce6f19d1f232a942", size = 1163955 },
    { url = "https://files.pythonhosted.org/packages/43/21/a5d9df1d21514883333fc86584c07c2b49ba7c602e670b174bd73cfc9c7f/greenlet-3.1.1-cp312-cp312-win_amd64.whl", hash = "sha256:7124e16b4c55d417577c2077be379514321916d5790fa287c9ed6f23bd2ffd01", size = 299655 },
    { url = "https://files.pythonhosted.org/packages/f3/57/0db4940cd7bb461365ca8d6fd53e68254c9dbbcc2b452e69d0d41f10a85e/greenlet-3.1.1-cp313-cp313-macosx_11_0_universal2.whl", hash = "sha256:05175c27cb459dcfc05d026c4232f9de8913ed006d42713cb8a5137bd49375f1", size = 272990 },
    { url = "https://files.pythonhosted.org/packages/1c/ec/423d113c9f74e5e402e175b157203e9102feeb7088cee844d735b28ef963/greenlet-3.1.1-cp313-cp313-manylinux_2_17_aarch64.manylinux2014_aarch64.whl", hash = "sha256:935e943ec47c4afab8965954bf49bfa639c05d4ccf9ef6e924188f762145c0ff", size = 649175 },
    { url = "https://files.pythonhosted.org/packages/a9/46/ddbd2db9ff209186b7b7c621d1432e2f21714adc988703dbdd0e65155c77/greenlet-3.1.1-cp313-cp313-manylinux_2_17_ppc64le.manylinux2014_ppc64le.whl", hash = "sha256:667a9706c970cb552ede35aee17339a18e8f2a87a51fba2ed39ceeeb1004798a", size = 663425 },
    { url = "https://files.pythonhosted.org/packages/bc/f9/9c82d6b2b04aa37e38e74f0c429aece5eeb02bab6e3b98e7db89b23d94c6/greenlet-3.1.1-cp313-cp313-manylinux_2_17_s390x.manylinux2014_s390x.whl", hash = "sha256:b8a678974d1f3aa55f6cc34dc480169d58f2e6d8958895d68845fa4ab566509e", size = 657736 },
    { url = "https://files.pythonhosted.org/packages/d9/42/b87bc2a81e3a62c3de2b0d550bf91a86939442b7ff85abb94eec3fc0e6aa/greenlet-3.1.1-cp313-cp313-manylinux_2_17_x86_64.manylinux2014_x86_64.whl", hash = "sha256:efc0f674aa41b92da8c49e0346318c6075d734994c3c4e4430b1c3f853e498e4", size = 660347 },
    { url = "https://files.pythonhosted.org/packages/37/fa/71599c3fd06336cdc3eac52e6871cfebab4d9d70674a9a9e7a482c318e99/greenlet-3.1.1-cp313-cp313-manylinux_2_24_x86_64.manylinux_2_28_x86_64.whl", hash = "sha256:0153404a4bb921f0ff1abeb5ce8a5131da56b953eda6e14b88dc6bbc04d2049e", size = 615583 },
    { url = "https://files.pythonhosted.org/packages/4e/96/e9ef85de031703ee7a4483489b40cf307f93c1824a02e903106f2ea315fe/greenlet-3.1.1-cp313-cp313-musllinux_1_1_aarch64.whl", hash = "sha256:275f72decf9932639c1c6dd1013a1bc266438eb32710016a1c742df5da6e60a1", size = 1133039 },
    { url = "https://files.pythonhosted.org/packages/87/76/b2b6362accd69f2d1889db61a18c94bc743e961e3cab344c2effaa4b4a25/greenlet-3.1.1-cp313-cp313-musllinux_1_1_x86_64.whl", hash = "sha256:c4aab7f6381f38a4b42f269057aee279ab0fc7bf2e929e3d4abfae97b682a12c", size = 1160716 },
    { url = "https://files.pythonhosted.org/packages/1f/1b/54336d876186920e185066d8c3024ad55f21d7cc3683c856127ddb7b13ce/greenlet-3.1.1-cp313-cp313-win_amd64.whl", hash = "sha256:b42703b1cf69f2aa1df7d1030b9d77d3e584a70755674d60e710f0af570f3761", size = 299490 },
    { url = "https://files.pythonhosted.org/packages/5f/17/bea55bf36990e1638a2af5ba10c1640273ef20f627962cf97107f1e5d637/greenlet-3.1.1-cp313-cp313t-manylinux_2_17_aarch64.manylinux2014_aarch64.whl", hash = "sha256:f1695e76146579f8c06c1509c7ce4dfe0706f49c6831a817ac04eebb2fd02011", size = 643731 },
    { url = "https://files.pythonhosted.org/packages/78/d2/aa3d2157f9ab742a08e0fd8f77d4699f37c22adfbfeb0c610a186b5f75e0/greenlet-3.1.1-cp313-cp313t-manylinux_2_17_ppc64le.manylinux2014_ppc64le.whl", hash = "sha256:7876452af029456b3f3549b696bb36a06db7c90747740c5302f74a9e9fa14b13", size = 649304 },
    { url = "https://files.pythonhosted.org/packages/f1/8e/d0aeffe69e53ccff5a28fa86f07ad1d2d2d6537a9506229431a2a02e2f15/greenlet-3.1.1-cp313-cp313t-manylinux_2_17_s390x.manylinux2014_s390x.whl", hash = "sha256:4ead44c85f8ab905852d3de8d86f6f8baf77109f9da589cb4fa142bd3b57b475", size = 646537 },
    { url = "https://files.pythonhosted.org/packages/05/79/e15408220bbb989469c8871062c97c6c9136770657ba779711b90870d867/greenlet-3.1.1-cp313-cp313t-manylinux_2_17_x86_64.manylinux2014_x86_64.whl", hash = "sha256:8320f64b777d00dd7ccdade271eaf0cad6636343293a25074cc5566160e4de7b", size = 642506 },
    { url = "https://files.pythonhosted.org/packages/18/87/470e01a940307796f1d25f8167b551a968540fbe0551c0ebb853cb527dd6/greenlet-3.1.1-cp313-cp313t-manylinux_2_24_x86_64.manylinux_2_28_x86_64.whl", hash = "sha256:6510bf84a6b643dabba74d3049ead221257603a253d0a9873f55f6a59a65f822", size = 602753 },
    { url = "https://files.pythonhosted.org/packages/e2/72/576815ba674eddc3c25028238f74d7b8068902b3968cbe456771b166455e/greenlet-3.1.1-cp313-cp313t-musllinux_1_1_aarch64.whl", hash = "sha256:04b013dc07c96f83134b1e99888e7a79979f1a247e2a9f59697fa14b5862ed01", size = 1122731 },
    { url = "https://files.pythonhosted.org/packages/ac/38/08cc303ddddc4b3d7c628c3039a61a3aae36c241ed01393d00c2fd663473/greenlet-3.1.1-cp313-cp313t-musllinux_1_1_x86_64.whl", hash = "sha256:411f015496fec93c1c8cd4e5238da364e1da7a124bcb293f085bf2860c32c6f6", size = 1142112 },
]

[[package]]
name = "h11"
version = "0.14.0"
source = { registry = "https://pypi.org/simple" }
sdist = { url = "https://files.pythonhosted.org/packages/f5/38/3af3d3633a34a3316095b39c8e8fb4853a28a536e55d347bd8d8e9a14b03/h11-0.14.0.tar.gz", hash = "sha256:8f19fbbe99e72420ff35c00b27a34cb9937e902a8b810e2c88300c6f0a3b699d", size = 100418 }
wheels = [
    { url = "https://files.pythonhosted.org/packages/95/04/ff642e65ad6b90db43e668d70ffb6736436c7ce41fcc549f4e9472234127/h11-0.14.0-py3-none-any.whl", hash = "sha256:e3fe4ac4b851c468cc8363d500db52c2ead036020723024a109d37346efaa761", size = 58259 },
]

[[package]]
name = "hikarie-bot"
version = "0.1.0"
source = { editable = "." }

[package.dev-dependencies]
core = [
    { name = "aiohappyeyeballs" },
    { name = "aiohttp" },
    { name = "asyncclick" },
    { name = "click" },
    { name = "jpholiday" },
    { name = "loguru" },
    { name = "pydantic" },
    { name = "pytest-asyncio" },
    { name = "python-dotenv" },
    { name = "ruff" },
    { name = "slack-bolt" },
    { name = "sqlalchemy" },
    { name = "sqlalchemy-utils" },
    { name = "tzdata" },
]
dev = [
<<<<<<< HEAD
    { name = "jupyter" },
    { name = "matplotlib" },
=======
    { name = "freezegun" },
>>>>>>> b3c3ae98
    { name = "pre-commit-uv" },
    { name = "pyright" },
    { name = "pytest" },
    { name = "pytest-env" },
    { name = "pytest-mock" },
    { name = "ruff" },
]
jupyter = [
    { name = "ing-theme-matplotlib" },
    { name = "jupyter" },
    { name = "matplotlib" },
]

[package.metadata]

[package.metadata.requires-dev]
core = [
    { name = "aiohappyeyeballs" },
    { name = "aiohttp" },
    { name = "asyncclick" },
    { name = "click" },
    { name = "jpholiday" },
    { name = "loguru" },
    { name = "pydantic" },
    { name = "pytest-asyncio" },
    { name = "python-dotenv" },
    { name = "ruff" },
    { name = "slack-bolt" },
    { name = "sqlalchemy" },
    { name = "sqlalchemy-utils" },
    { name = "tzdata", specifier = ">=2025.2" },
]
dev = [
<<<<<<< HEAD
    { name = "jupyter" },
    { name = "matplotlib" },
=======
    { name = "freezegun" },
>>>>>>> b3c3ae98
    { name = "pre-commit-uv", specifier = ">=4.1.4" },
    { name = "pyright" },
    { name = "pytest" },
    { name = "pytest-env" },
    { name = "pytest-mock" },
    { name = "ruff" },
]
jupyter = [
    { name = "ing-theme-matplotlib" },
    { name = "jupyter" },
    { name = "matplotlib" },
]

[[package]]
name = "httpcore"
version = "1.0.8"
source = { registry = "https://pypi.org/simple" }
dependencies = [
    { name = "certifi" },
    { name = "h11" },
]
sdist = { url = "https://files.pythonhosted.org/packages/9f/45/ad3e1b4d448f22c0cff4f5692f5ed0666658578e358b8d58a19846048059/httpcore-1.0.8.tar.gz", hash = "sha256:86e94505ed24ea06514883fd44d2bc02d90e77e7979c8eb71b90f41d364a1bad", size = 85385 }
wheels = [
    { url = "https://files.pythonhosted.org/packages/18/8d/f052b1e336bb2c1fc7ed1aaed898aa570c0b61a09707b108979d9fc6e308/httpcore-1.0.8-py3-none-any.whl", hash = "sha256:5254cf149bcb5f75e9d1b2b9f729ea4a4b883d1ad7379fc632b727cec23674be", size = 78732 },
]

[[package]]
name = "httpx"
version = "0.28.1"
source = { registry = "https://pypi.org/simple" }
dependencies = [
    { name = "anyio" },
    { name = "certifi" },
    { name = "httpcore" },
    { name = "idna" },
]
sdist = { url = "https://files.pythonhosted.org/packages/b1/df/48c586a5fe32a0f01324ee087459e112ebb7224f646c0b5023f5e79e9956/httpx-0.28.1.tar.gz", hash = "sha256:75e98c5f16b0f35b567856f597f06ff2270a374470a5c2392242528e3e3e42fc", size = 141406 }
wheels = [
    { url = "https://files.pythonhosted.org/packages/2a/39/e50c7c3a983047577ee07d2a9e53faf5a69493943ec3f6a384bdc792deb2/httpx-0.28.1-py3-none-any.whl", hash = "sha256:d909fcccc110f8c7faf814ca82a9a4d816bc5a6dbfea25d6591d6985b8ba59ad", size = 73517 },
]

[[package]]
name = "identify"
version = "2.6.9"
source = { registry = "https://pypi.org/simple" }
sdist = { url = "https://files.pythonhosted.org/packages/9b/98/a71ab060daec766acc30fb47dfca219d03de34a70d616a79a38c6066c5bf/identify-2.6.9.tar.gz", hash = "sha256:d40dfe3142a1421d8518e3d3985ef5ac42890683e32306ad614a29490abeb6bf", size = 99249 }
wheels = [
    { url = "https://files.pythonhosted.org/packages/07/ce/0845144ed1f0e25db5e7a79c2354c1da4b5ce392b8966449d5db8dca18f1/identify-2.6.9-py2.py3-none-any.whl", hash = "sha256:c98b4322da415a8e5a70ff6e51fbc2d2932c015532d77e9f8537b4ba7813b150", size = 99101 },
]

[[package]]
name = "idna"
version = "3.10"
source = { registry = "https://pypi.org/simple" }
sdist = { url = "https://files.pythonhosted.org/packages/f1/70/7703c29685631f5a7590aa73f1f1d3fa9a380e654b86af429e0934a32f7d/idna-3.10.tar.gz", hash = "sha256:12f65c9b470abda6dc35cf8e63cc574b1c52b11df2c86030af0ac09b01b13ea9", size = 190490 }
wheels = [
    { url = "https://files.pythonhosted.org/packages/76/c6/c88e154df9c4e1a2a66ccf0005a88dfb2650c1dffb6f5ce603dfbd452ce3/idna-3.10-py3-none-any.whl", hash = "sha256:946d195a0d259cbba61165e88e65941f16e9b36ea6ddb97f00452bae8b1287d3", size = 70442 },
]

[[package]]
name = "iniconfig"
version = "2.1.0"
source = { registry = "https://pypi.org/simple" }
sdist = { url = "https://files.pythonhosted.org/packages/f2/97/ebf4da567aa6827c909642694d71c9fcf53e5b504f2d96afea02718862f3/iniconfig-2.1.0.tar.gz", hash = "sha256:3abbd2e30b36733fee78f9c7f7308f2d0050e88f0087fd25c2645f63c773e1c7", size = 4793 }
wheels = [
    { url = "https://files.pythonhosted.org/packages/2c/e1/e6716421ea10d38022b952c159d5161ca1193197fb744506875fbb87ea7b/iniconfig-2.1.0-py3-none-any.whl", hash = "sha256:9deba5723312380e77435581c6bf4935c94cbfab9b1ed33ef8d238ea168eb760", size = 6050 },
]

[[package]]
name = "ipykernel"
version = "6.29.5"
source = { registry = "https://pypi.org/simple" }
dependencies = [
    { name = "appnope", marker = "sys_platform == 'darwin'" },
    { name = "comm" },
    { name = "debugpy" },
    { name = "ipython" },
    { name = "jupyter-client" },
    { name = "jupyter-core" },
    { name = "matplotlib-inline" },
    { name = "nest-asyncio" },
    { name = "packaging" },
    { name = "psutil" },
    { name = "pyzmq" },
    { name = "tornado" },
    { name = "traitlets" },
]
sdist = { url = "https://files.pythonhosted.org/packages/e9/5c/67594cb0c7055dc50814b21731c22a601101ea3b1b50a9a1b090e11f5d0f/ipykernel-6.29.5.tar.gz", hash = "sha256:f093a22c4a40f8828f8e330a9c297cb93dcab13bd9678ded6de8e5cf81c56215", size = 163367 }
wheels = [
    { url = "https://files.pythonhosted.org/packages/94/5c/368ae6c01c7628438358e6d337c19b05425727fbb221d2a3c4303c372f42/ipykernel-6.29.5-py3-none-any.whl", hash = "sha256:afdb66ba5aa354b09b91379bac28ae4afebbb30e8b39510c9690afb7a10421b5", size = 117173 },
]

[[package]]
name = "ipython"
version = "9.1.0"
source = { registry = "https://pypi.org/simple" }
dependencies = [
    { name = "colorama", marker = "sys_platform == 'win32'" },
    { name = "decorator" },
    { name = "ipython-pygments-lexers" },
    { name = "jedi" },
    { name = "matplotlib-inline" },
    { name = "pexpect", marker = "sys_platform != 'emscripten' and sys_platform != 'win32'" },
    { name = "prompt-toolkit" },
    { name = "pygments" },
    { name = "stack-data" },
    { name = "traitlets" },
]
sdist = { url = "https://files.pythonhosted.org/packages/70/9a/6b8984bedc990f3a4aa40ba8436dea27e23d26a64527de7c2e5e12e76841/ipython-9.1.0.tar.gz", hash = "sha256:a47e13a5e05e02f3b8e1e7a0f9db372199fe8c3763532fe7a1e0379e4e135f16", size = 4373688 }
wheels = [
    { url = "https://files.pythonhosted.org/packages/b2/9d/4ff2adf55d1b6e3777b0303fdbe5b723f76e46cba4a53a32fe82260d2077/ipython-9.1.0-py3-none-any.whl", hash = "sha256:2df07257ec2f84a6b346b8d83100bcf8fa501c6e01ab75cd3799b0bb253b3d2a", size = 604053 },
]

[[package]]
name = "ipython-pygments-lexers"
version = "1.1.1"
source = { registry = "https://pypi.org/simple" }
dependencies = [
    { name = "pygments" },
]
sdist = { url = "https://files.pythonhosted.org/packages/ef/4c/5dd1d8af08107f88c7f741ead7a40854b8ac24ddf9ae850afbcf698aa552/ipython_pygments_lexers-1.1.1.tar.gz", hash = "sha256:09c0138009e56b6854f9535736f4171d855c8c08a563a0dcd8022f78355c7e81", size = 8393 }
wheels = [
    { url = "https://files.pythonhosted.org/packages/d9/33/1f075bf72b0b747cb3288d011319aaf64083cf2efef8354174e3ed4540e2/ipython_pygments_lexers-1.1.1-py3-none-any.whl", hash = "sha256:a9462224a505ade19a605f71f8fa63c2048833ce50abc86768a0d81d876dc81c", size = 8074 },
]

[[package]]
name = "ipywidgets"
version = "8.1.6"
source = { registry = "https://pypi.org/simple" }
dependencies = [
    { name = "comm" },
    { name = "ipython" },
    { name = "jupyterlab-widgets" },
    { name = "traitlets" },
    { name = "widgetsnbextension" },
]
sdist = { url = "https://files.pythonhosted.org/packages/aa/98/4074d9cb7e89f7ee387b41e9a4b74c8e0d6196e90b910af1cc674e1cdd3d/ipywidgets-8.1.6.tar.gz", hash = "sha256:d8ace49c66f14419fc66071371b99d01bed230bbc15d8a60233b18bfbd782851", size = 116764 }
wheels = [
    { url = "https://files.pythonhosted.org/packages/53/b8/62952729573d983d9433faacf62a52ee2e8cf46504418061ad1739967abe/ipywidgets-8.1.6-py3-none-any.whl", hash = "sha256:446e7630a1d025bdc7635e1169fcc06f2ce33b5bd41c2003edeb4a47c8d4bbb1", size = 139808 },
]

[[package]]
name = "isoduration"
version = "20.11.0"
source = { registry = "https://pypi.org/simple" }
dependencies = [
    { name = "arrow" },
]
sdist = { url = "https://files.pythonhosted.org/packages/7c/1a/3c8edc664e06e6bd06cce40c6b22da5f1429aa4224d0c590f3be21c91ead/isoduration-20.11.0.tar.gz", hash = "sha256:ac2f9015137935279eac671f94f89eb00584f940f5dc49462a0c4ee692ba1bd9", size = 11649 }
wheels = [
    { url = "https://files.pythonhosted.org/packages/7b/55/e5326141505c5d5e34c5e0935d2908a74e4561eca44108fbfb9c13d2911a/isoduration-20.11.0-py3-none-any.whl", hash = "sha256:b2904c2a4228c3d44f409c8ae8e2370eb21a26f7ac2ec5446df141dde3452042", size = 11321 },
]

[[package]]
name = "jedi"
version = "0.19.2"
source = { registry = "https://pypi.org/simple" }
dependencies = [
    { name = "parso" },
]
sdist = { url = "https://files.pythonhosted.org/packages/72/3a/79a912fbd4d8dd6fbb02bf69afd3bb72cf0c729bb3063c6f4498603db17a/jedi-0.19.2.tar.gz", hash = "sha256:4770dc3de41bde3966b02eb84fbcf557fb33cce26ad23da12c742fb50ecb11f0", size = 1231287 }
wheels = [
    { url = "https://files.pythonhosted.org/packages/c0/5a/9cac0c82afec3d09ccd97c8b6502d48f165f9124db81b4bcb90b4af974ee/jedi-0.19.2-py2.py3-none-any.whl", hash = "sha256:a8ef22bde8490f57fe5c7681a3c83cb58874daf72b4784de3cce5b6ef6edb5b9", size = 1572278 },
]

[[package]]
name = "jinja2"
version = "3.1.6"
source = { registry = "https://pypi.org/simple" }
dependencies = [
    { name = "markupsafe" },
]
sdist = { url = "https://files.pythonhosted.org/packages/df/bf/f7da0350254c0ed7c72f3e33cef02e048281fec7ecec5f032d4aac52226b/jinja2-3.1.6.tar.gz", hash = "sha256:0137fb05990d35f1275a587e9aee6d56da821fc83491a0fb838183be43f66d6d", size = 245115 }
wheels = [
    { url = "https://files.pythonhosted.org/packages/62/a1/3d680cbfd5f4b8f15abc1d571870c5fc3e594bb582bc3b64ea099db13e56/jinja2-3.1.6-py3-none-any.whl", hash = "sha256:85ece4451f492d0c13c5dd7c13a64681a86afae63a5f347908daf103ce6d2f67", size = 134899 },
]

[[package]]
name = "jpholiday"
version = "1.0.1"
source = { registry = "https://pypi.org/simple" }
sdist = { url = "https://files.pythonhosted.org/packages/8e/3a/b64c906e12c2590b4e7668deae9cba57dab9794d9ed6d6b949d459dbb686/jpholiday-1.0.1.tar.gz", hash = "sha256:62438d1bf7ddb3e3d12edaab7a640e3434d08b87a84bffdb6f2eeef0410f1cef", size = 18501 }
wheels = [
    { url = "https://files.pythonhosted.org/packages/2a/07/252bb958d0fa90e7a335ef029d81ff1962291235adb67684767413bcd886/jpholiday-1.0.1-py3-none-any.whl", hash = "sha256:098074d749d3630d23167152ea4c419653d4c26b1134268a7681c59fb07d30ed", size = 14061 },
]

[[package]]
name = "json5"
version = "0.12.0"
source = { registry = "https://pypi.org/simple" }
sdist = { url = "https://files.pythonhosted.org/packages/12/be/c6c745ec4c4539b25a278b70e29793f10382947df0d9efba2fa09120895d/json5-0.12.0.tar.gz", hash = "sha256:0b4b6ff56801a1c7dc817b0241bca4ce474a0e6a163bfef3fc594d3fd263ff3a", size = 51907 }
wheels = [
    { url = "https://files.pythonhosted.org/packages/41/9f/3500910d5a98549e3098807493851eeef2b89cdd3032227558a104dfe926/json5-0.12.0-py3-none-any.whl", hash = "sha256:6d37aa6c08b0609f16e1ec5ff94697e2cbbfbad5ac112afa05794da9ab7810db", size = 36079 },
]

[[package]]
name = "jsonpointer"
version = "3.0.0"
source = { registry = "https://pypi.org/simple" }
sdist = { url = "https://files.pythonhosted.org/packages/6a/0a/eebeb1fa92507ea94016a2a790b93c2ae41a7e18778f85471dc54475ed25/jsonpointer-3.0.0.tar.gz", hash = "sha256:2b2d729f2091522d61c3b31f82e11870f60b68f43fbc705cb76bf4b832af59ef", size = 9114 }
wheels = [
    { url = "https://files.pythonhosted.org/packages/71/92/5e77f98553e9e75130c78900d000368476aed74276eb8ae8796f65f00918/jsonpointer-3.0.0-py2.py3-none-any.whl", hash = "sha256:13e088adc14fca8b6aa8177c044e12701e6ad4b28ff10e65f2267a90109c9942", size = 7595 },
]

[[package]]
name = "jsonschema"
version = "4.23.0"
source = { registry = "https://pypi.org/simple" }
dependencies = [
    { name = "attrs" },
    { name = "jsonschema-specifications" },
    { name = "referencing" },
    { name = "rpds-py" },
]
sdist = { url = "https://files.pythonhosted.org/packages/38/2e/03362ee4034a4c917f697890ccd4aec0800ccf9ded7f511971c75451deec/jsonschema-4.23.0.tar.gz", hash = "sha256:d71497fef26351a33265337fa77ffeb82423f3ea21283cd9467bb03999266bc4", size = 325778 }
wheels = [
    { url = "https://files.pythonhosted.org/packages/69/4a/4f9dbeb84e8850557c02365a0eee0649abe5eb1d84af92a25731c6c0f922/jsonschema-4.23.0-py3-none-any.whl", hash = "sha256:fbadb6f8b144a8f8cf9f0b89ba94501d143e50411a1278633f56a7acf7fd5566", size = 88462 },
]

[package.optional-dependencies]
format-nongpl = [
    { name = "fqdn" },
    { name = "idna" },
    { name = "isoduration" },
    { name = "jsonpointer" },
    { name = "rfc3339-validator" },
    { name = "rfc3986-validator" },
    { name = "uri-template" },
    { name = "webcolors" },
]

[[package]]
name = "jsonschema-specifications"
version = "2024.10.1"
source = { registry = "https://pypi.org/simple" }
dependencies = [
    { name = "referencing" },
]
sdist = { url = "https://files.pythonhosted.org/packages/10/db/58f950c996c793472e336ff3655b13fbcf1e3b359dcf52dcf3ed3b52c352/jsonschema_specifications-2024.10.1.tar.gz", hash = "sha256:0f38b83639958ce1152d02a7f062902c41c8fd20d558b0c34344292d417ae272", size = 15561 }
wheels = [
    { url = "https://files.pythonhosted.org/packages/d1/0f/8910b19ac0670a0f80ce1008e5e751c4a57e14d2c4c13a482aa6079fa9d6/jsonschema_specifications-2024.10.1-py3-none-any.whl", hash = "sha256:a09a0680616357d9a0ecf05c12ad234479f549239d0f5b55f3deea67475da9bf", size = 18459 },
]

[[package]]
name = "jupyter"
version = "1.1.1"
source = { registry = "https://pypi.org/simple" }
dependencies = [
    { name = "ipykernel" },
    { name = "ipywidgets" },
    { name = "jupyter-console" },
    { name = "jupyterlab" },
    { name = "nbconvert" },
    { name = "notebook" },
]
sdist = { url = "https://files.pythonhosted.org/packages/58/f3/af28ea964ab8bc1e472dba2e82627d36d470c51f5cd38c37502eeffaa25e/jupyter-1.1.1.tar.gz", hash = "sha256:d55467bceabdea49d7e3624af7e33d59c37fff53ed3a350e1ac957bed731de7a", size = 5714959 }
wheels = [
    { url = "https://files.pythonhosted.org/packages/38/64/285f20a31679bf547b75602702f7800e74dbabae36ef324f716c02804753/jupyter-1.1.1-py2.py3-none-any.whl", hash = "sha256:7a59533c22af65439b24bbe60373a4e95af8f16ac65a6c00820ad378e3f7cc83", size = 2657 },
]

[[package]]
name = "jupyter-client"
version = "8.6.3"
source = { registry = "https://pypi.org/simple" }
dependencies = [
    { name = "jupyter-core" },
    { name = "python-dateutil" },
    { name = "pyzmq" },
    { name = "tornado" },
    { name = "traitlets" },
]
sdist = { url = "https://files.pythonhosted.org/packages/71/22/bf9f12fdaeae18019a468b68952a60fe6dbab5d67cd2a103cac7659b41ca/jupyter_client-8.6.3.tar.gz", hash = "sha256:35b3a0947c4a6e9d589eb97d7d4cd5e90f910ee73101611f01283732bd6d9419", size = 342019 }
wheels = [
    { url = "https://files.pythonhosted.org/packages/11/85/b0394e0b6fcccd2c1eeefc230978a6f8cb0c5df1e4cd3e7625735a0d7d1e/jupyter_client-8.6.3-py3-none-any.whl", hash = "sha256:e8a19cc986cc45905ac3362915f410f3af85424b4c0905e94fa5f2cb08e8f23f", size = 106105 },
]

[[package]]
name = "jupyter-console"
version = "6.6.3"
source = { registry = "https://pypi.org/simple" }
dependencies = [
    { name = "ipykernel" },
    { name = "ipython" },
    { name = "jupyter-client" },
    { name = "jupyter-core" },
    { name = "prompt-toolkit" },
    { name = "pygments" },
    { name = "pyzmq" },
    { name = "traitlets" },
]
sdist = { url = "https://files.pythonhosted.org/packages/bd/2d/e2fd31e2fc41c14e2bcb6c976ab732597e907523f6b2420305f9fc7fdbdb/jupyter_console-6.6.3.tar.gz", hash = "sha256:566a4bf31c87adbfadf22cdf846e3069b59a71ed5da71d6ba4d8aaad14a53539", size = 34363 }
wheels = [
    { url = "https://files.pythonhosted.org/packages/ca/77/71d78d58f15c22db16328a476426f7ac4a60d3a5a7ba3b9627ee2f7903d4/jupyter_console-6.6.3-py3-none-any.whl", hash = "sha256:309d33409fcc92ffdad25f0bcdf9a4a9daa61b6f341177570fdac03de5352485", size = 24510 },
]

[[package]]
name = "jupyter-core"
version = "5.7.2"
source = { registry = "https://pypi.org/simple" }
dependencies = [
    { name = "platformdirs" },
    { name = "pywin32", marker = "platform_python_implementation != 'PyPy' and sys_platform == 'win32'" },
    { name = "traitlets" },
]
sdist = { url = "https://files.pythonhosted.org/packages/00/11/b56381fa6c3f4cc5d2cf54a7dbf98ad9aa0b339ef7a601d6053538b079a7/jupyter_core-5.7.2.tar.gz", hash = "sha256:aa5f8d32bbf6b431ac830496da7392035d6f61b4f54872f15c4bd2a9c3f536d9", size = 87629 }
wheels = [
    { url = "https://files.pythonhosted.org/packages/c9/fb/108ecd1fe961941959ad0ee4e12ee7b8b1477247f30b1fdfd83ceaf017f0/jupyter_core-5.7.2-py3-none-any.whl", hash = "sha256:4f7315d2f6b4bcf2e3e7cb6e46772eba760ae459cd1f59d29eb57b0a01bd7409", size = 28965 },
]

[[package]]
name = "jupyter-events"
version = "0.12.0"
source = { registry = "https://pypi.org/simple" }
dependencies = [
    { name = "jsonschema", extra = ["format-nongpl"] },
    { name = "packaging" },
    { name = "python-json-logger" },
    { name = "pyyaml" },
    { name = "referencing" },
    { name = "rfc3339-validator" },
    { name = "rfc3986-validator" },
    { name = "traitlets" },
]
sdist = { url = "https://files.pythonhosted.org/packages/9d/c3/306d090461e4cf3cd91eceaff84bede12a8e52cd821c2d20c9a4fd728385/jupyter_events-0.12.0.tar.gz", hash = "sha256:fc3fce98865f6784c9cd0a56a20644fc6098f21c8c33834a8d9fe383c17e554b", size = 62196 }
wheels = [
    { url = "https://files.pythonhosted.org/packages/e2/48/577993f1f99c552f18a0428731a755e06171f9902fa118c379eb7c04ea22/jupyter_events-0.12.0-py3-none-any.whl", hash = "sha256:6464b2fa5ad10451c3d35fabc75eab39556ae1e2853ad0c0cc31b656731a97fb", size = 19430 },
]

[[package]]
name = "jupyter-lsp"
version = "2.2.5"
source = { registry = "https://pypi.org/simple" }
dependencies = [
    { name = "jupyter-server" },
]
sdist = { url = "https://files.pythonhosted.org/packages/85/b4/3200b0b09c12bc3b72d943d923323c398eff382d1dcc7c0dbc8b74630e40/jupyter-lsp-2.2.5.tar.gz", hash = "sha256:793147a05ad446f809fd53ef1cd19a9f5256fd0a2d6b7ce943a982cb4f545001", size = 48741 }
wheels = [
    { url = "https://files.pythonhosted.org/packages/07/e0/7bd7cff65594fd9936e2f9385701e44574fc7d721331ff676ce440b14100/jupyter_lsp-2.2.5-py3-none-any.whl", hash = "sha256:45fbddbd505f3fbfb0b6cb2f1bc5e15e83ab7c79cd6e89416b248cb3c00c11da", size = 69146 },
]

[[package]]
name = "jupyter-server"
version = "2.15.0"
source = { registry = "https://pypi.org/simple" }
dependencies = [
    { name = "anyio" },
    { name = "argon2-cffi" },
    { name = "jinja2" },
    { name = "jupyter-client" },
    { name = "jupyter-core" },
    { name = "jupyter-events" },
    { name = "jupyter-server-terminals" },
    { name = "nbconvert" },
    { name = "nbformat" },
    { name = "overrides" },
    { name = "packaging" },
    { name = "prometheus-client" },
    { name = "pywinpty", marker = "os_name == 'nt'" },
    { name = "pyzmq" },
    { name = "send2trash" },
    { name = "terminado" },
    { name = "tornado" },
    { name = "traitlets" },
    { name = "websocket-client" },
]
sdist = { url = "https://files.pythonhosted.org/packages/61/8c/df09d4ab646141f130f9977b32b206ba8615d1969b2eba6a2e84b7f89137/jupyter_server-2.15.0.tar.gz", hash = "sha256:9d446b8697b4f7337a1b7cdcac40778babdd93ba614b6d68ab1c0c918f1c4084", size = 725227 }
wheels = [
    { url = "https://files.pythonhosted.org/packages/e2/a2/89eeaf0bb954a123a909859fa507fa86f96eb61b62dc30667b60dbd5fdaf/jupyter_server-2.15.0-py3-none-any.whl", hash = "sha256:872d989becf83517012ee669f09604aa4a28097c0bd90b2f424310156c2cdae3", size = 385826 },
]

[[package]]
name = "jupyter-server-terminals"
version = "0.5.3"
source = { registry = "https://pypi.org/simple" }
dependencies = [
    { name = "pywinpty", marker = "os_name == 'nt'" },
    { name = "terminado" },
]
sdist = { url = "https://files.pythonhosted.org/packages/fc/d5/562469734f476159e99a55426d697cbf8e7eb5efe89fb0e0b4f83a3d3459/jupyter_server_terminals-0.5.3.tar.gz", hash = "sha256:5ae0295167220e9ace0edcfdb212afd2b01ee8d179fe6f23c899590e9b8a5269", size = 31430 }
wheels = [
    { url = "https://files.pythonhosted.org/packages/07/2d/2b32cdbe8d2a602f697a649798554e4f072115438e92249624e532e8aca6/jupyter_server_terminals-0.5.3-py3-none-any.whl", hash = "sha256:41ee0d7dc0ebf2809c668e0fc726dfaf258fcd3e769568996ca731b6194ae9aa", size = 13656 },
]

[[package]]
name = "jupyterlab"
version = "4.4.0"
source = { registry = "https://pypi.org/simple" }
dependencies = [
    { name = "async-lru" },
    { name = "httpx" },
    { name = "ipykernel" },
    { name = "jinja2" },
    { name = "jupyter-core" },
    { name = "jupyter-lsp" },
    { name = "jupyter-server" },
    { name = "jupyterlab-server" },
    { name = "notebook-shim" },
    { name = "packaging" },
    { name = "setuptools" },
    { name = "tornado" },
    { name = "traitlets" },
]
sdist = { url = "https://files.pythonhosted.org/packages/46/49/0beaab21155e5f7438032f3da920abbcf46159b28adafbdf596dd33c57a6/jupyterlab-4.4.0.tar.gz", hash = "sha256:f1767d5f0104e40f3b4a63bf6892bbef8e4704dcabf0c78408a3bdc411792f04", size = 22996521 }
wheels = [
    { url = "https://files.pythonhosted.org/packages/a2/64/1a559e1b945c3d424c1ac9f333bfd6f595d5819efde3a6d8b036e6b0585f/jupyterlab-4.4.0-py3-none-any.whl", hash = "sha256:61d33991fbb352cc7caac08bd0c34577fea86d8d5d9772600d9d5a6bcbc882c0", size = 12291918 },
]

[[package]]
name = "jupyterlab-pygments"
version = "0.3.0"
source = { registry = "https://pypi.org/simple" }
sdist = { url = "https://files.pythonhosted.org/packages/90/51/9187be60d989df97f5f0aba133fa54e7300f17616e065d1ada7d7646b6d6/jupyterlab_pygments-0.3.0.tar.gz", hash = "sha256:721aca4d9029252b11cfa9d185e5b5af4d54772bb8072f9b7036f4170054d35d", size = 512900 }
wheels = [
    { url = "https://files.pythonhosted.org/packages/b1/dd/ead9d8ea85bf202d90cc513b533f9c363121c7792674f78e0d8a854b63b4/jupyterlab_pygments-0.3.0-py3-none-any.whl", hash = "sha256:841a89020971da1d8693f1a99997aefc5dc424bb1b251fd6322462a1b8842780", size = 15884 },
]

[[package]]
name = "jupyterlab-server"
version = "2.27.3"
source = { registry = "https://pypi.org/simple" }
dependencies = [
    { name = "babel" },
    { name = "jinja2" },
    { name = "json5" },
    { name = "jsonschema" },
    { name = "jupyter-server" },
    { name = "packaging" },
    { name = "requests" },
]
sdist = { url = "https://files.pythonhosted.org/packages/0a/c9/a883ce65eb27905ce77ace410d83587c82ea64dc85a48d1f7ed52bcfa68d/jupyterlab_server-2.27.3.tar.gz", hash = "sha256:eb36caca59e74471988f0ae25c77945610b887f777255aa21f8065def9e51ed4", size = 76173 }
wheels = [
    { url = "https://files.pythonhosted.org/packages/54/09/2032e7d15c544a0e3cd831c51d77a8ca57f7555b2e1b2922142eddb02a84/jupyterlab_server-2.27.3-py3-none-any.whl", hash = "sha256:e697488f66c3db49df675158a77b3b017520d772c6e1548c7d9bcc5df7944ee4", size = 59700 },
]

[[package]]
name = "jupyterlab-widgets"
version = "3.0.14"
source = { registry = "https://pypi.org/simple" }
sdist = { url = "https://files.pythonhosted.org/packages/a1/94/766b8199e8a902a4c5ee12a9407a348bbabe9fa22400758576b153d17d8e/jupyterlab_widgets-3.0.14.tar.gz", hash = "sha256:bad03e59546869f026e537e0d170e454259e6dc7048e14041707ca31e523c8a1", size = 203815 }
wheels = [
    { url = "https://files.pythonhosted.org/packages/64/7a/f2479ba401e02f7fcbd3fc6af201eac888eaa188574b8e9df19452ab4972/jupyterlab_widgets-3.0.14-py3-none-any.whl", hash = "sha256:54c33e3306b7fca139d165d6190dc6c0627aafa5d14adfc974a4e9a3d26cb703", size = 213999 },
]

[[package]]
name = "kiwisolver"
version = "1.4.8"
source = { registry = "https://pypi.org/simple" }
sdist = { url = "https://files.pythonhosted.org/packages/82/59/7c91426a8ac292e1cdd53a63b6d9439abd573c875c3f92c146767dd33faf/kiwisolver-1.4.8.tar.gz", hash = "sha256:23d5f023bdc8c7e54eb65f03ca5d5bb25b601eac4d7f1a042888a1f45237987e", size = 97538 }
wheels = [
    { url = "https://files.pythonhosted.org/packages/fc/aa/cea685c4ab647f349c3bc92d2daf7ae34c8e8cf405a6dcd3a497f58a2ac3/kiwisolver-1.4.8-cp312-cp312-macosx_10_13_universal2.whl", hash = "sha256:d6af5e8815fd02997cb6ad9bbed0ee1e60014438ee1a5c2444c96f87b8843502", size = 124152 },
    { url = "https://files.pythonhosted.org/packages/c5/0b/8db6d2e2452d60d5ebc4ce4b204feeb16176a851fd42462f66ade6808084/kiwisolver-1.4.8-cp312-cp312-macosx_10_13_x86_64.whl", hash = "sha256:bade438f86e21d91e0cf5dd7c0ed00cda0f77c8c1616bd83f9fc157fa6760d31", size = 66555 },
    { url = "https://files.pythonhosted.org/packages/60/26/d6a0db6785dd35d3ba5bf2b2df0aedc5af089962c6eb2cbf67a15b81369e/kiwisolver-1.4.8-cp312-cp312-macosx_11_0_arm64.whl", hash = "sha256:b83dc6769ddbc57613280118fb4ce3cd08899cc3369f7d0e0fab518a7cf37fdb", size = 65067 },
    { url = "https://files.pythonhosted.org/packages/c9/ed/1d97f7e3561e09757a196231edccc1bcf59d55ddccefa2afc9c615abd8e0/kiwisolver-1.4.8-cp312-cp312-manylinux_2_12_i686.manylinux2010_i686.manylinux_2_17_i686.manylinux2014_i686.whl", hash = "sha256:111793b232842991be367ed828076b03d96202c19221b5ebab421ce8bcad016f", size = 1378443 },
    { url = "https://files.pythonhosted.org/packages/29/61/39d30b99954e6b46f760e6289c12fede2ab96a254c443639052d1b573fbc/kiwisolver-1.4.8-cp312-cp312-manylinux_2_17_aarch64.manylinux2014_aarch64.whl", hash = "sha256:257af1622860e51b1a9d0ce387bf5c2c4f36a90594cb9514f55b074bcc787cfc", size = 1472728 },
    { url = "https://files.pythonhosted.org/packages/0c/3e/804163b932f7603ef256e4a715e5843a9600802bb23a68b4e08c8c0ff61d/kiwisolver-1.4.8-cp312-cp312-manylinux_2_17_ppc64le.manylinux2014_ppc64le.whl", hash = "sha256:69b5637c3f316cab1ec1c9a12b8c5f4750a4c4b71af9157645bf32830e39c03a", size = 1478388 },
    { url = "https://files.pythonhosted.org/packages/8a/9e/60eaa75169a154700be74f875a4d9961b11ba048bef315fbe89cb6999056/kiwisolver-1.4.8-cp312-cp312-manylinux_2_17_s390x.manylinux2014_s390x.whl", hash = "sha256:782bb86f245ec18009890e7cb8d13a5ef54dcf2ebe18ed65f795e635a96a1c6a", size = 1413849 },
    { url = "https://files.pythonhosted.org/packages/bc/b3/9458adb9472e61a998c8c4d95cfdfec91c73c53a375b30b1428310f923e4/kiwisolver-1.4.8-cp312-cp312-manylinux_2_17_x86_64.manylinux2014_x86_64.whl", hash = "sha256:cc978a80a0db3a66d25767b03688f1147a69e6237175c0f4ffffaaedf744055a", size = 1475533 },
    { url = "https://files.pythonhosted.org/packages/e4/7a/0a42d9571e35798de80aef4bb43a9b672aa7f8e58643d7bd1950398ffb0a/kiwisolver-1.4.8-cp312-cp312-musllinux_1_2_aarch64.whl", hash = "sha256:36dbbfd34838500a31f52c9786990d00150860e46cd5041386f217101350f0d3", size = 2268898 },
    { url = "https://files.pythonhosted.org/packages/d9/07/1255dc8d80271400126ed8db35a1795b1a2c098ac3a72645075d06fe5c5d/kiwisolver-1.4.8-cp312-cp312-musllinux_1_2_i686.whl", hash = "sha256:eaa973f1e05131de5ff3569bbba7f5fd07ea0595d3870ed4a526d486fe57fa1b", size = 2425605 },
    { url = "https://files.pythonhosted.org/packages/84/df/5a3b4cf13780ef6f6942df67b138b03b7e79e9f1f08f57c49957d5867f6e/kiwisolver-1.4.8-cp312-cp312-musllinux_1_2_ppc64le.whl", hash = "sha256:a66f60f8d0c87ab7f59b6fb80e642ebb29fec354a4dfad687ca4092ae69d04f4", size = 2375801 },
    { url = "https://files.pythonhosted.org/packages/8f/10/2348d068e8b0f635c8c86892788dac7a6b5c0cb12356620ab575775aad89/kiwisolver-1.4.8-cp312-cp312-musllinux_1_2_s390x.whl", hash = "sha256:858416b7fb777a53f0c59ca08190ce24e9abbd3cffa18886a5781b8e3e26f65d", size = 2520077 },
    { url = "https://files.pythonhosted.org/packages/32/d8/014b89fee5d4dce157d814303b0fce4d31385a2af4c41fed194b173b81ac/kiwisolver-1.4.8-cp312-cp312-musllinux_1_2_x86_64.whl", hash = "sha256:085940635c62697391baafaaeabdf3dd7a6c3643577dde337f4d66eba021b2b8", size = 2338410 },
    { url = "https://files.pythonhosted.org/packages/bd/72/dfff0cc97f2a0776e1c9eb5bef1ddfd45f46246c6533b0191887a427bca5/kiwisolver-1.4.8-cp312-cp312-win_amd64.whl", hash = "sha256:01c3d31902c7db5fb6182832713d3b4122ad9317c2c5877d0539227d96bb2e50", size = 71853 },
    { url = "https://files.pythonhosted.org/packages/dc/85/220d13d914485c0948a00f0b9eb419efaf6da81b7d72e88ce2391f7aed8d/kiwisolver-1.4.8-cp312-cp312-win_arm64.whl", hash = "sha256:a3c44cb68861de93f0c4a8175fbaa691f0aa22550c331fefef02b618a9dcb476", size = 65424 },
    { url = "https://files.pythonhosted.org/packages/79/b3/e62464a652f4f8cd9006e13d07abad844a47df1e6537f73ddfbf1bc997ec/kiwisolver-1.4.8-cp313-cp313-macosx_10_13_universal2.whl", hash = "sha256:1c8ceb754339793c24aee1c9fb2485b5b1f5bb1c2c214ff13368431e51fc9a09", size = 124156 },
    { url = "https://files.pythonhosted.org/packages/8d/2d/f13d06998b546a2ad4f48607a146e045bbe48030774de29f90bdc573df15/kiwisolver-1.4.8-cp313-cp313-macosx_10_13_x86_64.whl", hash = "sha256:54a62808ac74b5e55a04a408cda6156f986cefbcf0ada13572696b507cc92fa1", size = 66555 },
    { url = "https://files.pythonhosted.org/packages/59/e3/b8bd14b0a54998a9fd1e8da591c60998dc003618cb19a3f94cb233ec1511/kiwisolver-1.4.8-cp313-cp313-macosx_11_0_arm64.whl", hash = "sha256:68269e60ee4929893aad82666821aaacbd455284124817af45c11e50a4b42e3c", size = 65071 },
    { url = "https://files.pythonhosted.org/packages/f0/1c/6c86f6d85ffe4d0ce04228d976f00674f1df5dc893bf2dd4f1928748f187/kiwisolver-1.4.8-cp313-cp313-manylinux_2_12_i686.manylinux2010_i686.manylinux_2_17_i686.manylinux2014_i686.whl", hash = "sha256:34d142fba9c464bc3bbfeff15c96eab0e7310343d6aefb62a79d51421fcc5f1b", size = 1378053 },
    { url = "https://files.pythonhosted.org/packages/4e/b9/1c6e9f6dcb103ac5cf87cb695845f5fa71379021500153566d8a8a9fc291/kiwisolver-1.4.8-cp313-cp313-manylinux_2_17_aarch64.manylinux2014_aarch64.whl", hash = "sha256:3ddc373e0eef45b59197de815b1b28ef89ae3955e7722cc9710fb91cd77b7f47", size = 1472278 },
    { url = "https://files.pythonhosted.org/packages/ee/81/aca1eb176de671f8bda479b11acdc42c132b61a2ac861c883907dde6debb/kiwisolver-1.4.8-cp313-cp313-manylinux_2_17_ppc64le.manylinux2014_ppc64le.whl", hash = "sha256:77e6f57a20b9bd4e1e2cedda4d0b986ebd0216236f0106e55c28aea3d3d69b16", size = 1478139 },
    { url = "https://files.pythonhosted.org/packages/49/f4/e081522473671c97b2687d380e9e4c26f748a86363ce5af48b4a28e48d06/kiwisolver-1.4.8-cp313-cp313-manylinux_2_17_s390x.manylinux2014_s390x.whl", hash = "sha256:08e77738ed7538f036cd1170cbed942ef749137b1311fa2bbe2a7fda2f6bf3cc", size = 1413517 },
    { url = "https://files.pythonhosted.org/packages/8f/e9/6a7d025d8da8c4931522922cd706105aa32b3291d1add8c5427cdcd66e63/kiwisolver-1.4.8-cp313-cp313-manylinux_2_17_x86_64.manylinux2014_x86_64.whl", hash = "sha256:a5ce1e481a74b44dd5e92ff03ea0cb371ae7a0268318e202be06c8f04f4f1246", size = 1474952 },
    { url = "https://files.pythonhosted.org/packages/82/13/13fa685ae167bee5d94b415991c4fc7bb0a1b6ebea6e753a87044b209678/kiwisolver-1.4.8-cp313-cp313-musllinux_1_2_aarch64.whl", hash = "sha256:fc2ace710ba7c1dfd1a3b42530b62b9ceed115f19a1656adefce7b1782a37794", size = 2269132 },
    { url = "https://files.pythonhosted.org/packages/ef/92/bb7c9395489b99a6cb41d502d3686bac692586db2045adc19e45ee64ed23/kiwisolver-1.4.8-cp313-cp313-musllinux_1_2_i686.whl", hash = "sha256:3452046c37c7692bd52b0e752b87954ef86ee2224e624ef7ce6cb21e8c41cc1b", size = 2425997 },
    { url = "https://files.pythonhosted.org/packages/ed/12/87f0e9271e2b63d35d0d8524954145837dd1a6c15b62a2d8c1ebe0f182b4/kiwisolver-1.4.8-cp313-cp313-musllinux_1_2_ppc64le.whl", hash = "sha256:7e9a60b50fe8b2ec6f448fe8d81b07e40141bfced7f896309df271a0b92f80f3", size = 2376060 },
    { url = "https://files.pythonhosted.org/packages/02/6e/c8af39288edbce8bf0fa35dee427b082758a4b71e9c91ef18fa667782138/kiwisolver-1.4.8-cp313-cp313-musllinux_1_2_s390x.whl", hash = "sha256:918139571133f366e8362fa4a297aeba86c7816b7ecf0bc79168080e2bd79957", size = 2520471 },
    { url = "https://files.pythonhosted.org/packages/13/78/df381bc7b26e535c91469f77f16adcd073beb3e2dd25042efd064af82323/kiwisolver-1.4.8-cp313-cp313-musllinux_1_2_x86_64.whl", hash = "sha256:e063ef9f89885a1d68dd8b2e18f5ead48653176d10a0e324e3b0030e3a69adeb", size = 2338793 },
    { url = "https://files.pythonhosted.org/packages/d0/dc/c1abe38c37c071d0fc71c9a474fd0b9ede05d42f5a458d584619cfd2371a/kiwisolver-1.4.8-cp313-cp313-win_amd64.whl", hash = "sha256:a17b7c4f5b2c51bb68ed379defd608a03954a1845dfed7cc0117f1cc8a9b7fd2", size = 71855 },
    { url = "https://files.pythonhosted.org/packages/a0/b6/21529d595b126ac298fdd90b705d87d4c5693de60023e0efcb4f387ed99e/kiwisolver-1.4.8-cp313-cp313-win_arm64.whl", hash = "sha256:3cd3bc628b25f74aedc6d374d5babf0166a92ff1317f46267f12d2ed54bc1d30", size = 65430 },
    { url = "https://files.pythonhosted.org/packages/34/bd/b89380b7298e3af9b39f49334e3e2a4af0e04819789f04b43d560516c0c8/kiwisolver-1.4.8-cp313-cp313t-macosx_10_13_universal2.whl", hash = "sha256:370fd2df41660ed4e26b8c9d6bbcad668fbe2560462cba151a721d49e5b6628c", size = 126294 },
    { url = "https://files.pythonhosted.org/packages/83/41/5857dc72e5e4148eaac5aa76e0703e594e4465f8ab7ec0fc60e3a9bb8fea/kiwisolver-1.4.8-cp313-cp313t-macosx_10_13_x86_64.whl", hash = "sha256:84a2f830d42707de1d191b9490ac186bf7997a9495d4e9072210a1296345f7dc", size = 67736 },
    { url = "https://files.pythonhosted.org/packages/e1/d1/be059b8db56ac270489fb0b3297fd1e53d195ba76e9bbb30e5401fa6b759/kiwisolver-1.4.8-cp313-cp313t-macosx_11_0_arm64.whl", hash = "sha256:7a3ad337add5148cf51ce0b55642dc551c0b9d6248458a757f98796ca7348712", size = 66194 },
    { url = "https://files.pythonhosted.org/packages/e1/83/4b73975f149819eb7dcf9299ed467eba068ecb16439a98990dcb12e63fdd/kiwisolver-1.4.8-cp313-cp313t-manylinux_2_12_i686.manylinux2010_i686.manylinux_2_17_i686.manylinux2014_i686.whl", hash = "sha256:7506488470f41169b86d8c9aeff587293f530a23a23a49d6bc64dab66bedc71e", size = 1465942 },
    { url = "https://files.pythonhosted.org/packages/c7/2c/30a5cdde5102958e602c07466bce058b9d7cb48734aa7a4327261ac8e002/kiwisolver-1.4.8-cp313-cp313t-manylinux_2_17_aarch64.manylinux2014_aarch64.whl", hash = "sha256:2f0121b07b356a22fb0414cec4666bbe36fd6d0d759db3d37228f496ed67c880", size = 1595341 },
    { url = "https://files.pythonhosted.org/packages/ff/9b/1e71db1c000385aa069704f5990574b8244cce854ecd83119c19e83c9586/kiwisolver-1.4.8-cp313-cp313t-manylinux_2_17_ppc64le.manylinux2014_ppc64le.whl", hash = "sha256:d6d6bd87df62c27d4185de7c511c6248040afae67028a8a22012b010bc7ad062", size = 1598455 },
    { url = "https://files.pythonhosted.org/packages/85/92/c8fec52ddf06231b31cbb779af77e99b8253cd96bd135250b9498144c78b/kiwisolver-1.4.8-cp313-cp313t-manylinux_2_17_s390x.manylinux2014_s390x.whl", hash = "sha256:291331973c64bb9cce50bbe871fb2e675c4331dab4f31abe89f175ad7679a4d7", size = 1522138 },
    { url = "https://files.pythonhosted.org/packages/0b/51/9eb7e2cd07a15d8bdd976f6190c0164f92ce1904e5c0c79198c4972926b7/kiwisolver-1.4.8-cp313-cp313t-manylinux_2_17_x86_64.manylinux2014_x86_64.whl", hash = "sha256:893f5525bb92d3d735878ec00f781b2de998333659507d29ea4466208df37bed", size = 1582857 },
    { url = "https://files.pythonhosted.org/packages/0f/95/c5a00387a5405e68ba32cc64af65ce881a39b98d73cc394b24143bebc5b8/kiwisolver-1.4.8-cp313-cp313t-musllinux_1_2_aarch64.whl", hash = "sha256:b47a465040146981dc9db8647981b8cb96366fbc8d452b031e4f8fdffec3f26d", size = 2293129 },
    { url = "https://files.pythonhosted.org/packages/44/83/eeb7af7d706b8347548313fa3a3a15931f404533cc54fe01f39e830dd231/kiwisolver-1.4.8-cp313-cp313t-musllinux_1_2_i686.whl", hash = "sha256:99cea8b9dd34ff80c521aef46a1dddb0dcc0283cf18bde6d756f1e6f31772165", size = 2421538 },
    { url = "https://files.pythonhosted.org/packages/05/f9/27e94c1b3eb29e6933b6986ffc5fa1177d2cd1f0c8efc5f02c91c9ac61de/kiwisolver-1.4.8-cp313-cp313t-musllinux_1_2_ppc64le.whl", hash = "sha256:151dffc4865e5fe6dafce5480fab84f950d14566c480c08a53c663a0020504b6", size = 2390661 },
    { url = "https://files.pythonhosted.org/packages/d9/d4/3c9735faa36ac591a4afcc2980d2691000506050b7a7e80bcfe44048daa7/kiwisolver-1.4.8-cp313-cp313t-musllinux_1_2_s390x.whl", hash = "sha256:577facaa411c10421314598b50413aa1ebcf5126f704f1e5d72d7e4e9f020d90", size = 2546710 },
    { url = "https://files.pythonhosted.org/packages/4c/fa/be89a49c640930180657482a74970cdcf6f7072c8d2471e1babe17a222dc/kiwisolver-1.4.8-cp313-cp313t-musllinux_1_2_x86_64.whl", hash = "sha256:be4816dc51c8a471749d664161b434912eee82f2ea66bd7628bd14583a833e85", size = 2349213 },
]

[[package]]
name = "loguru"
version = "0.7.3"
source = { registry = "https://pypi.org/simple" }
dependencies = [
    { name = "colorama", marker = "sys_platform == 'win32'" },
    { name = "win32-setctime", marker = "sys_platform == 'win32'" },
]
sdist = { url = "https://files.pythonhosted.org/packages/3a/05/a1dae3dffd1116099471c643b8924f5aa6524411dc6c63fdae648c4f1aca/loguru-0.7.3.tar.gz", hash = "sha256:19480589e77d47b8d85b2c827ad95d49bf31b0dcde16593892eb51dd18706eb6", size = 63559 }
wheels = [
    { url = "https://files.pythonhosted.org/packages/0c/29/0348de65b8cc732daa3e33e67806420b2ae89bdce2b04af740289c5c6c8c/loguru-0.7.3-py3-none-any.whl", hash = "sha256:31a33c10c8e1e10422bfd431aeb5d351c7cf7fa671e3c4df004162264b28220c", size = 61595 },
]

[[package]]
name = "markupsafe"
version = "3.0.2"
source = { registry = "https://pypi.org/simple" }
sdist = { url = "https://files.pythonhosted.org/packages/b2/97/5d42485e71dfc078108a86d6de8fa46db44a1a9295e89c5d6d4a06e23a62/markupsafe-3.0.2.tar.gz", hash = "sha256:ee55d3edf80167e48ea11a923c7386f4669df67d7994554387f84e7d8b0a2bf0", size = 20537 }
wheels = [
    { url = "https://files.pythonhosted.org/packages/22/09/d1f21434c97fc42f09d290cbb6350d44eb12f09cc62c9476effdb33a18aa/MarkupSafe-3.0.2-cp312-cp312-macosx_10_13_universal2.whl", hash = "sha256:9778bd8ab0a994ebf6f84c2b949e65736d5575320a17ae8984a77fab08db94cf", size = 14274 },
    { url = "https://files.pythonhosted.org/packages/6b/b0/18f76bba336fa5aecf79d45dcd6c806c280ec44538b3c13671d49099fdd0/MarkupSafe-3.0.2-cp312-cp312-macosx_11_0_arm64.whl", hash = "sha256:846ade7b71e3536c4e56b386c2a47adf5741d2d8b94ec9dc3e92e5e1ee1e2225", size = 12348 },
    { url = "https://files.pythonhosted.org/packages/e0/25/dd5c0f6ac1311e9b40f4af06c78efde0f3b5cbf02502f8ef9501294c425b/MarkupSafe-3.0.2-cp312-cp312-manylinux_2_17_aarch64.manylinux2014_aarch64.whl", hash = "sha256:1c99d261bd2d5f6b59325c92c73df481e05e57f19837bdca8413b9eac4bd8028", size = 24149 },
    { url = "https://files.pythonhosted.org/packages/f3/f0/89e7aadfb3749d0f52234a0c8c7867877876e0a20b60e2188e9850794c17/MarkupSafe-3.0.2-cp312-cp312-manylinux_2_17_x86_64.manylinux2014_x86_64.whl", hash = "sha256:e17c96c14e19278594aa4841ec148115f9c7615a47382ecb6b82bd8fea3ab0c8", size = 23118 },
    { url = "https://files.pythonhosted.org/packages/d5/da/f2eeb64c723f5e3777bc081da884b414671982008c47dcc1873d81f625b6/MarkupSafe-3.0.2-cp312-cp312-manylinux_2_5_i686.manylinux1_i686.manylinux_2_17_i686.manylinux2014_i686.whl", hash = "sha256:88416bd1e65dcea10bc7569faacb2c20ce071dd1f87539ca2ab364bf6231393c", size = 22993 },
    { url = "https://files.pythonhosted.org/packages/da/0e/1f32af846df486dce7c227fe0f2398dc7e2e51d4a370508281f3c1c5cddc/MarkupSafe-3.0.2-cp312-cp312-musllinux_1_2_aarch64.whl", hash = "sha256:2181e67807fc2fa785d0592dc2d6206c019b9502410671cc905d132a92866557", size = 24178 },
    { url = "https://files.pythonhosted.org/packages/c4/f6/bb3ca0532de8086cbff5f06d137064c8410d10779c4c127e0e47d17c0b71/MarkupSafe-3.0.2-cp312-cp312-musllinux_1_2_i686.whl", hash = "sha256:52305740fe773d09cffb16f8ed0427942901f00adedac82ec8b67752f58a1b22", size = 23319 },
    { url = "https://files.pythonhosted.org/packages/a2/82/8be4c96ffee03c5b4a034e60a31294daf481e12c7c43ab8e34a1453ee48b/MarkupSafe-3.0.2-cp312-cp312-musllinux_1_2_x86_64.whl", hash = "sha256:ad10d3ded218f1039f11a75f8091880239651b52e9bb592ca27de44eed242a48", size = 23352 },
    { url = "https://files.pythonhosted.org/packages/51/ae/97827349d3fcffee7e184bdf7f41cd6b88d9919c80f0263ba7acd1bbcb18/MarkupSafe-3.0.2-cp312-cp312-win32.whl", hash = "sha256:0f4ca02bea9a23221c0182836703cbf8930c5e9454bacce27e767509fa286a30", size = 15097 },
    { url = "https://files.pythonhosted.org/packages/c1/80/a61f99dc3a936413c3ee4e1eecac96c0da5ed07ad56fd975f1a9da5bc630/MarkupSafe-3.0.2-cp312-cp312-win_amd64.whl", hash = "sha256:8e06879fc22a25ca47312fbe7c8264eb0b662f6db27cb2d3bbbc74b1df4b9b87", size = 15601 },
    { url = "https://files.pythonhosted.org/packages/83/0e/67eb10a7ecc77a0c2bbe2b0235765b98d164d81600746914bebada795e97/MarkupSafe-3.0.2-cp313-cp313-macosx_10_13_universal2.whl", hash = "sha256:ba9527cdd4c926ed0760bc301f6728ef34d841f405abf9d4f959c478421e4efd", size = 14274 },
    { url = "https://files.pythonhosted.org/packages/2b/6d/9409f3684d3335375d04e5f05744dfe7e9f120062c9857df4ab490a1031a/MarkupSafe-3.0.2-cp313-cp313-macosx_11_0_arm64.whl", hash = "sha256:f8b3d067f2e40fe93e1ccdd6b2e1d16c43140e76f02fb1319a05cf2b79d99430", size = 12352 },
    { url = "https://files.pythonhosted.org/packages/d2/f5/6eadfcd3885ea85fe2a7c128315cc1bb7241e1987443d78c8fe712d03091/MarkupSafe-3.0.2-cp313-cp313-manylinux_2_17_aarch64.manylinux2014_aarch64.whl", hash = "sha256:569511d3b58c8791ab4c2e1285575265991e6d8f8700c7be0e88f86cb0672094", size = 24122 },
    { url = "https://files.pythonhosted.org/packages/0c/91/96cf928db8236f1bfab6ce15ad070dfdd02ed88261c2afafd4b43575e9e9/MarkupSafe-3.0.2-cp313-cp313-manylinux_2_17_x86_64.manylinux2014_x86_64.whl", hash = "sha256:15ab75ef81add55874e7ab7055e9c397312385bd9ced94920f2802310c930396", size = 23085 },
    { url = "https://files.pythonhosted.org/packages/c2/cf/c9d56af24d56ea04daae7ac0940232d31d5a8354f2b457c6d856b2057d69/MarkupSafe-3.0.2-cp313-cp313-manylinux_2_5_i686.manylinux1_i686.manylinux_2_17_i686.manylinux2014_i686.whl", hash = "sha256:f3818cb119498c0678015754eba762e0d61e5b52d34c8b13d770f0719f7b1d79", size = 22978 },
    { url = "https://files.pythonhosted.org/packages/2a/9f/8619835cd6a711d6272d62abb78c033bda638fdc54c4e7f4272cf1c0962b/MarkupSafe-3.0.2-cp313-cp313-musllinux_1_2_aarch64.whl", hash = "sha256:cdb82a876c47801bb54a690c5ae105a46b392ac6099881cdfb9f6e95e4014c6a", size = 24208 },
    { url = "https://files.pythonhosted.org/packages/f9/bf/176950a1792b2cd2102b8ffeb5133e1ed984547b75db47c25a67d3359f77/MarkupSafe-3.0.2-cp313-cp313-musllinux_1_2_i686.whl", hash = "sha256:cabc348d87e913db6ab4aa100f01b08f481097838bdddf7c7a84b7575b7309ca", size = 23357 },
    { url = "https://files.pythonhosted.org/packages/ce/4f/9a02c1d335caabe5c4efb90e1b6e8ee944aa245c1aaaab8e8a618987d816/MarkupSafe-3.0.2-cp313-cp313-musllinux_1_2_x86_64.whl", hash = "sha256:444dcda765c8a838eaae23112db52f1efaf750daddb2d9ca300bcae1039adc5c", size = 23344 },
    { url = "https://files.pythonhosted.org/packages/ee/55/c271b57db36f748f0e04a759ace9f8f759ccf22b4960c270c78a394f58be/MarkupSafe-3.0.2-cp313-cp313-win32.whl", hash = "sha256:bcf3e58998965654fdaff38e58584d8937aa3096ab5354d493c77d1fdd66d7a1", size = 15101 },
    { url = "https://files.pythonhosted.org/packages/29/88/07df22d2dd4df40aba9f3e402e6dc1b8ee86297dddbad4872bd5e7b0094f/MarkupSafe-3.0.2-cp313-cp313-win_amd64.whl", hash = "sha256:e6a2a455bd412959b57a172ce6328d2dd1f01cb2135efda2e4576e8a23fa3b0f", size = 15603 },
    { url = "https://files.pythonhosted.org/packages/62/6a/8b89d24db2d32d433dffcd6a8779159da109842434f1dd2f6e71f32f738c/MarkupSafe-3.0.2-cp313-cp313t-macosx_10_13_universal2.whl", hash = "sha256:b5a6b3ada725cea8a5e634536b1b01c30bcdcd7f9c6fff4151548d5bf6b3a36c", size = 14510 },
    { url = "https://files.pythonhosted.org/packages/7a/06/a10f955f70a2e5a9bf78d11a161029d278eeacbd35ef806c3fd17b13060d/MarkupSafe-3.0.2-cp313-cp313t-macosx_11_0_arm64.whl", hash = "sha256:a904af0a6162c73e3edcb969eeeb53a63ceeb5d8cf642fade7d39e7963a22ddb", size = 12486 },
    { url = "https://files.pythonhosted.org/packages/34/cf/65d4a571869a1a9078198ca28f39fba5fbb910f952f9dbc5220afff9f5e6/MarkupSafe-3.0.2-cp313-cp313t-manylinux_2_17_aarch64.manylinux2014_aarch64.whl", hash = "sha256:4aa4e5faecf353ed117801a068ebab7b7e09ffb6e1d5e412dc852e0da018126c", size = 25480 },
    { url = "https://files.pythonhosted.org/packages/0c/e3/90e9651924c430b885468b56b3d597cabf6d72be4b24a0acd1fa0e12af67/MarkupSafe-3.0.2-cp313-cp313t-manylinux_2_17_x86_64.manylinux2014_x86_64.whl", hash = "sha256:c0ef13eaeee5b615fb07c9a7dadb38eac06a0608b41570d8ade51c56539e509d", size = 23914 },
    { url = "https://files.pythonhosted.org/packages/66/8c/6c7cf61f95d63bb866db39085150df1f2a5bd3335298f14a66b48e92659c/MarkupSafe-3.0.2-cp313-cp313t-manylinux_2_5_i686.manylinux1_i686.manylinux_2_17_i686.manylinux2014_i686.whl", hash = "sha256:d16a81a06776313e817c951135cf7340a3e91e8c1ff2fac444cfd75fffa04afe", size = 23796 },
    { url = "https://files.pythonhosted.org/packages/bb/35/cbe9238ec3f47ac9a7c8b3df7a808e7cb50fe149dc7039f5f454b3fba218/MarkupSafe-3.0.2-cp313-cp313t-musllinux_1_2_aarch64.whl", hash = "sha256:6381026f158fdb7c72a168278597a5e3a5222e83ea18f543112b2662a9b699c5", size = 25473 },
    { url = "https://files.pythonhosted.org/packages/e6/32/7621a4382488aa283cc05e8984a9c219abad3bca087be9ec77e89939ded9/MarkupSafe-3.0.2-cp313-cp313t-musllinux_1_2_i686.whl", hash = "sha256:3d79d162e7be8f996986c064d1c7c817f6df3a77fe3d6859f6f9e7be4b8c213a", size = 24114 },
    { url = "https://files.pythonhosted.org/packages/0d/80/0985960e4b89922cb5a0bac0ed39c5b96cbc1a536a99f30e8c220a996ed9/MarkupSafe-3.0.2-cp313-cp313t-musllinux_1_2_x86_64.whl", hash = "sha256:131a3c7689c85f5ad20f9f6fb1b866f402c445b220c19fe4308c0b147ccd2ad9", size = 24098 },
    { url = "https://files.pythonhosted.org/packages/82/78/fedb03c7d5380df2427038ec8d973587e90561b2d90cd472ce9254cf348b/MarkupSafe-3.0.2-cp313-cp313t-win32.whl", hash = "sha256:ba8062ed2cf21c07a9e295d5b8a2a5ce678b913b45fdf68c32d95d6c1291e0b6", size = 15208 },
    { url = "https://files.pythonhosted.org/packages/4f/65/6079a46068dfceaeabb5dcad6d674f5f5c61a6fa5673746f42a9f4c233b3/MarkupSafe-3.0.2-cp313-cp313t-win_amd64.whl", hash = "sha256:e444a31f8db13eb18ada366ab3cf45fd4b31e4db1236a4448f68778c1d1a5a2f", size = 15739 },
]

[[package]]
name = "matplotlib"
version = "3.10.1"
source = { registry = "https://pypi.org/simple" }
dependencies = [
    { name = "contourpy" },
    { name = "cycler" },
    { name = "fonttools" },
    { name = "kiwisolver" },
    { name = "numpy" },
    { name = "packaging" },
    { name = "pillow" },
    { name = "pyparsing" },
    { name = "python-dateutil" },
]
sdist = { url = "https://files.pythonhosted.org/packages/2f/08/b89867ecea2e305f408fbb417139a8dd941ecf7b23a2e02157c36da546f0/matplotlib-3.10.1.tar.gz", hash = "sha256:e8d2d0e3881b129268585bf4765ad3ee73a4591d77b9a18c214ac7e3a79fb2ba", size = 36743335 }
wheels = [
    { url = "https://files.pythonhosted.org/packages/7c/1d/5e0dc3b59c034e43de16f94deb68f4ad8a96b3ea00f4b37c160b7474928e/matplotlib-3.10.1-cp312-cp312-macosx_10_13_x86_64.whl", hash = "sha256:66e907a06e68cb6cfd652c193311d61a12b54f56809cafbed9736ce5ad92f107", size = 8175488 },
    { url = "https://files.pythonhosted.org/packages/7a/81/dae7e14042e74da658c3336ab9799128e09a1ee03964f2d89630b5d12106/matplotlib-3.10.1-cp312-cp312-macosx_11_0_arm64.whl", hash = "sha256:e9b4bb156abb8fa5e5b2b460196f7db7264fc6d62678c03457979e7d5254b7be", size = 8046264 },
    { url = "https://files.pythonhosted.org/packages/21/c4/22516775dcde10fc9c9571d155f90710761b028fc44f660508106c363c97/matplotlib-3.10.1-cp312-cp312-manylinux_2_17_aarch64.manylinux2014_aarch64.whl", hash = "sha256:1985ad3d97f51307a2cbfc801a930f120def19ba22864182dacef55277102ba6", size = 8452048 },
    { url = "https://files.pythonhosted.org/packages/63/23/c0615001f67ce7c96b3051d856baedc0c818a2ed84570b9bf9bde200f85d/matplotlib-3.10.1-cp312-cp312-manylinux_2_17_x86_64.manylinux2014_x86_64.whl", hash = "sha256:c96f2c2f825d1257e437a1482c5a2cf4fee15db4261bd6fc0750f81ba2b4ba3d", size = 8597111 },
    { url = "https://files.pythonhosted.org/packages/ca/c0/a07939a82aed77770514348f4568177d7dadab9787ebc618a616fe3d665e/matplotlib-3.10.1-cp312-cp312-musllinux_1_2_x86_64.whl", hash = "sha256:35e87384ee9e488d8dd5a2dd7baf471178d38b90618d8ea147aced4ab59c9bea", size = 9402771 },
    { url = "https://files.pythonhosted.org/packages/a6/b6/a9405484fb40746fdc6ae4502b16a9d6e53282ba5baaf9ebe2da579f68c4/matplotlib-3.10.1-cp312-cp312-win_amd64.whl", hash = "sha256:cfd414bce89cc78a7e1d25202e979b3f1af799e416010a20ab2b5ebb3a02425c", size = 8063742 },
    { url = "https://files.pythonhosted.org/packages/60/73/6770ff5e5523d00f3bc584acb6031e29ee5c8adc2336b16cd1d003675fe0/matplotlib-3.10.1-cp313-cp313-macosx_10_13_x86_64.whl", hash = "sha256:c42eee41e1b60fd83ee3292ed83a97a5f2a8239b10c26715d8a6172226988d7b", size = 8176112 },
    { url = "https://files.pythonhosted.org/packages/08/97/b0ca5da0ed54a3f6599c3ab568bdda65269bc27c21a2c97868c1625e4554/matplotlib-3.10.1-cp313-cp313-macosx_11_0_arm64.whl", hash = "sha256:4f0647b17b667ae745c13721602b540f7aadb2a32c5b96e924cd4fea5dcb90f1", size = 8046931 },
    { url = "https://files.pythonhosted.org/packages/df/9a/1acbdc3b165d4ce2dcd2b1a6d4ffb46a7220ceee960c922c3d50d8514067/matplotlib-3.10.1-cp313-cp313-manylinux_2_17_aarch64.manylinux2014_aarch64.whl", hash = "sha256:aa3854b5f9473564ef40a41bc922be978fab217776e9ae1545c9b3a5cf2092a3", size = 8453422 },
    { url = "https://files.pythonhosted.org/packages/51/d0/2bc4368abf766203e548dc7ab57cf7e9c621f1a3c72b516cc7715347b179/matplotlib-3.10.1-cp313-cp313-manylinux_2_17_x86_64.manylinux2014_x86_64.whl", hash = "sha256:7e496c01441be4c7d5f96d4e40f7fca06e20dcb40e44c8daa2e740e1757ad9e6", size = 8596819 },
    { url = "https://files.pythonhosted.org/packages/ab/1b/8b350f8a1746c37ab69dda7d7528d1fc696efb06db6ade9727b7887be16d/matplotlib-3.10.1-cp313-cp313-musllinux_1_2_x86_64.whl", hash = "sha256:5d45d3f5245be5b469843450617dcad9af75ca50568acf59997bed9311131a0b", size = 9402782 },
    { url = "https://files.pythonhosted.org/packages/89/06/f570373d24d93503988ba8d04f213a372fa1ce48381c5eb15da985728498/matplotlib-3.10.1-cp313-cp313-win_amd64.whl", hash = "sha256:8e8e25b1209161d20dfe93037c8a7f7ca796ec9aa326e6e4588d8c4a5dd1e473", size = 8063812 },
    { url = "https://files.pythonhosted.org/packages/fc/e0/8c811a925b5a7ad75135f0e5af46408b78af88bbb02a1df775100ef9bfef/matplotlib-3.10.1-cp313-cp313t-macosx_10_13_x86_64.whl", hash = "sha256:19b06241ad89c3ae9469e07d77efa87041eac65d78df4fcf9cac318028009b01", size = 8214021 },
    { url = "https://files.pythonhosted.org/packages/4a/34/319ec2139f68ba26da9d00fce2ff9f27679fb799a6c8e7358539801fd629/matplotlib-3.10.1-cp313-cp313t-macosx_11_0_arm64.whl", hash = "sha256:01e63101ebb3014e6e9f80d9cf9ee361a8599ddca2c3e166c563628b39305dbb", size = 8090782 },
    { url = "https://files.pythonhosted.org/packages/77/ea/9812124ab9a99df5b2eec1110e9b2edc0b8f77039abf4c56e0a376e84a29/matplotlib-3.10.1-cp313-cp313t-manylinux_2_17_aarch64.manylinux2014_aarch64.whl", hash = "sha256:3f06bad951eea6422ac4e8bdebcf3a70c59ea0a03338c5d2b109f57b64eb3972", size = 8478901 },
    { url = "https://files.pythonhosted.org/packages/c9/db/b05bf463689134789b06dea85828f8ebe506fa1e37593f723b65b86c9582/matplotlib-3.10.1-cp313-cp313t-manylinux_2_17_x86_64.manylinux2014_x86_64.whl", hash = "sha256:a3dfb036f34873b46978f55e240cff7a239f6c4409eac62d8145bad3fc6ba5a3", size = 8613864 },
    { url = "https://files.pythonhosted.org/packages/c2/04/41ccec4409f3023a7576df3b5c025f1a8c8b81fbfe922ecfd837ac36e081/matplotlib-3.10.1-cp313-cp313t-musllinux_1_2_x86_64.whl", hash = "sha256:dc6ab14a7ab3b4d813b88ba957fc05c79493a037f54e246162033591e770de6f", size = 9409487 },
    { url = "https://files.pythonhosted.org/packages/ac/c2/0d5aae823bdcc42cc99327ecdd4d28585e15ccd5218c453b7bcd827f3421/matplotlib-3.10.1-cp313-cp313t-win_amd64.whl", hash = "sha256:bc411ebd5889a78dabbc457b3fa153203e22248bfa6eedc6797be5df0164dbf9", size = 8134832 },
]

[[package]]
name = "matplotlib-inline"
version = "0.1.7"
source = { registry = "https://pypi.org/simple" }
dependencies = [
    { name = "traitlets" },
]
sdist = { url = "https://files.pythonhosted.org/packages/99/5b/a36a337438a14116b16480db471ad061c36c3694df7c2084a0da7ba538b7/matplotlib_inline-0.1.7.tar.gz", hash = "sha256:8423b23ec666be3d16e16b60bdd8ac4e86e840ebd1dd11a30b9f117f2fa0ab90", size = 8159 }
wheels = [
    { url = "https://files.pythonhosted.org/packages/8f/8e/9ad090d3553c280a8060fbf6e24dc1c0c29704ee7d1c372f0c174aa59285/matplotlib_inline-0.1.7-py3-none-any.whl", hash = "sha256:df192d39a4ff8f21b1895d72e6a13f5fcc5099f00fa84384e0ea28c2cc0653ca", size = 9899 },
]

[[package]]
name = "mistune"
version = "3.1.3"
source = { registry = "https://pypi.org/simple" }
sdist = { url = "https://files.pythonhosted.org/packages/c4/79/bda47f7dd7c3c55770478d6d02c9960c430b0cf1773b72366ff89126ea31/mistune-3.1.3.tar.gz", hash = "sha256:a7035c21782b2becb6be62f8f25d3df81ccb4d6fa477a6525b15af06539f02a0", size = 94347 }
wheels = [
    { url = "https://files.pythonhosted.org/packages/01/4d/23c4e4f09da849e127e9f123241946c23c1e30f45a88366879e064211815/mistune-3.1.3-py3-none-any.whl", hash = "sha256:1a32314113cff28aa6432e99e522677c8587fd83e3d51c29b82a52409c842bd9", size = 53410 },
]

[[package]]
name = "multidict"
version = "6.4.3"
source = { registry = "https://pypi.org/simple" }
sdist = { url = "https://files.pythonhosted.org/packages/da/2c/e367dfb4c6538614a0c9453e510d75d66099edf1c4e69da1b5ce691a1931/multidict-6.4.3.tar.gz", hash = "sha256:3ada0b058c9f213c5f95ba301f922d402ac234f1111a7d8fd70f1b99f3c281ec", size = 89372 }
wheels = [
    { url = "https://files.pythonhosted.org/packages/fc/bb/3abdaf8fe40e9226ce8a2ba5ecf332461f7beec478a455d6587159f1bf92/multidict-6.4.3-cp312-cp312-macosx_10_13_universal2.whl", hash = "sha256:1f1c2f58f08b36f8475f3ec6f5aeb95270921d418bf18f90dffd6be5c7b0e676", size = 64019 },
    { url = "https://files.pythonhosted.org/packages/7e/b5/1b2e8de8217d2e89db156625aa0fe4a6faad98972bfe07a7b8c10ef5dd6b/multidict-6.4.3-cp312-cp312-macosx_10_13_x86_64.whl", hash = "sha256:26ae9ad364fc61b936fb7bf4c9d8bd53f3a5b4417142cd0be5c509d6f767e2f1", size = 37925 },
    { url = "https://files.pythonhosted.org/packages/b4/e2/3ca91c112644a395c8eae017144c907d173ea910c913ff8b62549dcf0bbf/multidict-6.4.3-cp312-cp312-macosx_11_0_arm64.whl", hash = "sha256:659318c6c8a85f6ecfc06b4e57529e5a78dfdd697260cc81f683492ad7e9435a", size = 37008 },
    { url = "https://files.pythonhosted.org/packages/60/23/79bc78146c7ac8d1ac766b2770ca2e07c2816058b8a3d5da6caed8148637/multidict-6.4.3-cp312-cp312-manylinux_2_17_aarch64.manylinux2014_aarch64.whl", hash = "sha256:e1eb72c741fd24d5a28242ce72bb61bc91f8451877131fa3fe930edb195f7054", size = 224374 },
    { url = "https://files.pythonhosted.org/packages/86/35/77950ed9ebd09136003a85c1926ba42001ca5be14feb49710e4334ee199b/multidict-6.4.3-cp312-cp312-manylinux_2_17_armv7l.manylinux2014_armv7l.manylinux_2_31_armv7l.whl", hash = "sha256:3cd06d88cb7398252284ee75c8db8e680aa0d321451132d0dba12bc995f0adcc", size = 230869 },
    { url = "https://files.pythonhosted.org/packages/49/97/2a33c6e7d90bc116c636c14b2abab93d6521c0c052d24bfcc231cbf7f0e7/multidict-6.4.3-cp312-cp312-manylinux_2_17_ppc64le.manylinux2014_ppc64le.whl", hash = "sha256:4543d8dc6470a82fde92b035a92529317191ce993533c3c0c68f56811164ed07", size = 231949 },
    { url = "https://files.pythonhosted.org/packages/56/ce/e9b5d9fcf854f61d6686ada7ff64893a7a5523b2a07da6f1265eaaea5151/multidict-6.4.3-cp312-cp312-manylinux_2_17_s390x.manylinux2014_s390x.whl", hash = "sha256:30a3ebdc068c27e9d6081fca0e2c33fdf132ecea703a72ea216b81a66860adde", size = 231032 },
    { url = "https://files.pythonhosted.org/packages/f0/ac/7ced59dcdfeddd03e601edb05adff0c66d81ed4a5160c443e44f2379eef0/multidict-6.4.3-cp312-cp312-manylinux_2_17_x86_64.manylinux2014_x86_64.whl", hash = "sha256:b038f10e23f277153f86f95c777ba1958bcd5993194fda26a1d06fae98b2f00c", size = 223517 },
    { url = "https://files.pythonhosted.org/packages/db/e6/325ed9055ae4e085315193a1b58bdb4d7fc38ffcc1f4975cfca97d015e17/multidict-6.4.3-cp312-cp312-manylinux_2_5_i686.manylinux1_i686.manylinux_2_17_i686.manylinux2014_i686.whl", hash = "sha256:c605a2b2dc14282b580454b9b5d14ebe0668381a3a26d0ac39daa0ca115eb2ae", size = 216291 },
    { url = "https://files.pythonhosted.org/packages/fa/84/eeee6d477dd9dcb7691c3bb9d08df56017f5dd15c730bcc9383dcf201cf4/multidict-6.4.3-cp312-cp312-musllinux_1_2_aarch64.whl", hash = "sha256:8bd2b875f4ca2bb527fe23e318ddd509b7df163407b0fb717df229041c6df5d3", size = 228982 },
    { url = "https://files.pythonhosted.org/packages/82/94/4d1f3e74e7acf8b0c85db350e012dcc61701cd6668bc2440bb1ecb423c90/multidict-6.4.3-cp312-cp312-musllinux_1_2_armv7l.whl", hash = "sha256:c2e98c840c9c8e65c0e04b40c6c5066c8632678cd50c8721fdbcd2e09f21a507", size = 226823 },
    { url = "https://files.pythonhosted.org/packages/09/f0/1e54b95bda7cd01080e5732f9abb7b76ab5cc795b66605877caeb2197476/multidict-6.4.3-cp312-cp312-musllinux_1_2_i686.whl", hash = "sha256:66eb80dd0ab36dbd559635e62fba3083a48a252633164857a1d1684f14326427", size = 222714 },
    { url = "https://files.pythonhosted.org/packages/e7/a2/f6cbca875195bd65a3e53b37ab46486f3cc125bdeab20eefe5042afa31fb/multidict-6.4.3-cp312-cp312-musllinux_1_2_ppc64le.whl", hash = "sha256:c23831bdee0a2a3cf21be057b5e5326292f60472fb6c6f86392bbf0de70ba731", size = 233739 },
    { url = "https://files.pythonhosted.org/packages/79/68/9891f4d2b8569554723ddd6154375295f789dc65809826c6fb96a06314fd/multidict-6.4.3-cp312-cp312-musllinux_1_2_s390x.whl", hash = "sha256:1535cec6443bfd80d028052e9d17ba6ff8a5a3534c51d285ba56c18af97e9713", size = 230809 },
    { url = "https://files.pythonhosted.org/packages/e6/72/a7be29ba1e87e4fc5ceb44dabc7940b8005fd2436a332a23547709315f70/multidict-6.4.3-cp312-cp312-musllinux_1_2_x86_64.whl", hash = "sha256:3b73e7227681f85d19dec46e5b881827cd354aabe46049e1a61d2f9aaa4e285a", size = 226934 },
    { url = "https://files.pythonhosted.org/packages/12/c1/259386a9ad6840ff7afc686da96808b503d152ac4feb3a96c651dc4f5abf/multidict-6.4.3-cp312-cp312-win32.whl", hash = "sha256:8eac0c49df91b88bf91f818e0a24c1c46f3622978e2c27035bfdca98e0e18124", size = 35242 },
    { url = "https://files.pythonhosted.org/packages/06/24/c8fdff4f924d37225dc0c56a28b1dca10728fc2233065fafeb27b4b125be/multidict-6.4.3-cp312-cp312-win_amd64.whl", hash = "sha256:11990b5c757d956cd1db7cb140be50a63216af32cd6506329c2c59d732d802db", size = 38635 },
    { url = "https://files.pythonhosted.org/packages/6c/4b/86fd786d03915c6f49998cf10cd5fe6b6ac9e9a071cb40885d2e080fb90d/multidict-6.4.3-cp313-cp313-macosx_10_13_universal2.whl", hash = "sha256:7a76534263d03ae0cfa721fea40fd2b5b9d17a6f85e98025931d41dc49504474", size = 63831 },
    { url = "https://files.pythonhosted.org/packages/45/05/9b51fdf7aef2563340a93be0a663acba2c428c4daeaf3960d92d53a4a930/multidict-6.4.3-cp313-cp313-macosx_10_13_x86_64.whl", hash = "sha256:805031c2f599eee62ac579843555ed1ce389ae00c7e9f74c2a1b45e0564a88dd", size = 37888 },
    { url = "https://files.pythonhosted.org/packages/0b/43/53fc25394386c911822419b522181227ca450cf57fea76e6188772a1bd91/multidict-6.4.3-cp313-cp313-macosx_11_0_arm64.whl", hash = "sha256:c56c179839d5dcf51d565132185409d1d5dd8e614ba501eb79023a6cab25576b", size = 36852 },
    { url = "https://files.pythonhosted.org/packages/8a/68/7b99c751e822467c94a235b810a2fd4047d4ecb91caef6b5c60116991c4b/multidict-6.4.3-cp313-cp313-manylinux_2_17_aarch64.manylinux2014_aarch64.whl", hash = "sha256:9c64f4ddb3886dd8ab71b68a7431ad4aa01a8fa5be5b11543b29674f29ca0ba3", size = 223644 },
    { url = "https://files.pythonhosted.org/packages/80/1b/d458d791e4dd0f7e92596667784fbf99e5c8ba040affe1ca04f06b93ae92/multidict-6.4.3-cp313-cp313-manylinux_2_17_armv7l.manylinux2014_armv7l.manylinux_2_31_armv7l.whl", hash = "sha256:3002a856367c0b41cad6784f5b8d3ab008eda194ed7864aaa58f65312e2abcac", size = 230446 },
    { url = "https://files.pythonhosted.org/packages/e2/46/9793378d988905491a7806d8987862dc5a0bae8a622dd896c4008c7b226b/multidict-6.4.3-cp313-cp313-manylinux_2_17_ppc64le.manylinux2014_ppc64le.whl", hash = "sha256:3d75e621e7d887d539d6e1d789f0c64271c250276c333480a9e1de089611f790", size = 231070 },
    { url = "https://files.pythonhosted.org/packages/a7/b8/b127d3e1f8dd2a5bf286b47b24567ae6363017292dc6dec44656e6246498/multidict-6.4.3-cp313-cp313-manylinux_2_17_s390x.manylinux2014_s390x.whl", hash = "sha256:995015cf4a3c0d72cbf453b10a999b92c5629eaf3a0c3e1efb4b5c1f602253bb", size = 229956 },
    { url = "https://files.pythonhosted.org/packages/0c/93/f70a4c35b103fcfe1443059a2bb7f66e5c35f2aea7804105ff214f566009/multidict-6.4.3-cp313-cp313-manylinux_2_17_x86_64.manylinux2014_x86_64.whl", hash = "sha256:a2b0fabae7939d09d7d16a711468c385272fa1b9b7fb0d37e51143585d8e72e0", size = 222599 },
    { url = "https://files.pythonhosted.org/packages/63/8c/e28e0eb2fe34921d6aa32bfc4ac75b09570b4d6818cc95d25499fe08dc1d/multidict-6.4.3-cp313-cp313-manylinux_2_5_i686.manylinux1_i686.manylinux_2_17_i686.manylinux2014_i686.whl", hash = "sha256:61ed4d82f8a1e67eb9eb04f8587970d78fe7cddb4e4d6230b77eda23d27938f9", size = 216136 },
    { url = "https://files.pythonhosted.org/packages/72/f5/fbc81f866585b05f89f99d108be5d6ad170e3b6c4d0723d1a2f6ba5fa918/multidict-6.4.3-cp313-cp313-musllinux_1_2_aarch64.whl", hash = "sha256:062428944a8dc69df9fdc5d5fc6279421e5f9c75a9ee3f586f274ba7b05ab3c8", size = 228139 },
    { url = "https://files.pythonhosted.org/packages/bb/ba/7d196bad6b85af2307d81f6979c36ed9665f49626f66d883d6c64d156f78/multidict-6.4.3-cp313-cp313-musllinux_1_2_armv7l.whl", hash = "sha256:b90e27b4674e6c405ad6c64e515a505c6d113b832df52fdacb6b1ffd1fa9a1d1", size = 226251 },
    { url = "https://files.pythonhosted.org/packages/cc/e2/fae46a370dce79d08b672422a33df721ec8b80105e0ea8d87215ff6b090d/multidict-6.4.3-cp313-cp313-musllinux_1_2_i686.whl", hash = "sha256:7d50d4abf6729921e9613d98344b74241572b751c6b37feed75fb0c37bd5a817", size = 221868 },
    { url = "https://files.pythonhosted.org/packages/26/20/bbc9a3dec19d5492f54a167f08546656e7aef75d181d3d82541463450e88/multidict-6.4.3-cp313-cp313-musllinux_1_2_ppc64le.whl", hash = "sha256:43fe10524fb0a0514be3954be53258e61d87341008ce4914f8e8b92bee6f875d", size = 233106 },
    { url = "https://files.pythonhosted.org/packages/ee/8d/f30ae8f5ff7a2461177f4d8eb0d8f69f27fb6cfe276b54ec4fd5a282d918/multidict-6.4.3-cp313-cp313-musllinux_1_2_s390x.whl", hash = "sha256:236966ca6c472ea4e2d3f02f6673ebfd36ba3f23159c323f5a496869bc8e47c9", size = 230163 },
    { url = "https://files.pythonhosted.org/packages/15/e9/2833f3c218d3c2179f3093f766940ded6b81a49d2e2f9c46ab240d23dfec/multidict-6.4.3-cp313-cp313-musllinux_1_2_x86_64.whl", hash = "sha256:422a5ec315018e606473ba1f5431e064cf8b2a7468019233dcf8082fabad64c8", size = 225906 },
    { url = "https://files.pythonhosted.org/packages/f1/31/6edab296ac369fd286b845fa5dd4c409e63bc4655ed8c9510fcb477e9ae9/multidict-6.4.3-cp313-cp313-win32.whl", hash = "sha256:f901a5aace8e8c25d78960dcc24c870c8d356660d3b49b93a78bf38eb682aac3", size = 35238 },
    { url = "https://files.pythonhosted.org/packages/23/57/2c0167a1bffa30d9a1383c3dab99d8caae985defc8636934b5668830d2ef/multidict-6.4.3-cp313-cp313-win_amd64.whl", hash = "sha256:1c152c49e42277bc9a2f7b78bd5fa10b13e88d1b0328221e7aef89d5c60a99a5", size = 38799 },
    { url = "https://files.pythonhosted.org/packages/c9/13/2ead63b9ab0d2b3080819268acb297bd66e238070aa8d42af12b08cbee1c/multidict-6.4.3-cp313-cp313t-macosx_10_13_universal2.whl", hash = "sha256:be8751869e28b9c0d368d94f5afcb4234db66fe8496144547b4b6d6a0645cfc6", size = 68642 },
    { url = "https://files.pythonhosted.org/packages/85/45/f1a751e1eede30c23951e2ae274ce8fad738e8a3d5714be73e0a41b27b16/multidict-6.4.3-cp313-cp313t-macosx_10_13_x86_64.whl", hash = "sha256:0d4b31f8a68dccbcd2c0ea04f0e014f1defc6b78f0eb8b35f2265e8716a6df0c", size = 40028 },
    { url = "https://files.pythonhosted.org/packages/a7/29/fcc53e886a2cc5595cc4560df333cb9630257bda65003a7eb4e4e0d8f9c1/multidict-6.4.3-cp313-cp313t-macosx_11_0_arm64.whl", hash = "sha256:032efeab3049e37eef2ff91271884303becc9e54d740b492a93b7e7266e23756", size = 39424 },
    { url = "https://files.pythonhosted.org/packages/f6/f0/056c81119d8b88703971f937b371795cab1407cd3c751482de5bfe1a04a9/multidict-6.4.3-cp313-cp313t-manylinux_2_17_aarch64.manylinux2014_aarch64.whl", hash = "sha256:9e78006af1a7c8a8007e4f56629d7252668344442f66982368ac06522445e375", size = 226178 },
    { url = "https://files.pythonhosted.org/packages/a3/79/3b7e5fea0aa80583d3a69c9d98b7913dfd4fbc341fb10bb2fb48d35a9c21/multidict-6.4.3-cp313-cp313t-manylinux_2_17_armv7l.manylinux2014_armv7l.manylinux_2_31_armv7l.whl", hash = "sha256:daeac9dd30cda8703c417e4fddccd7c4dc0c73421a0b54a7da2713be125846be", size = 222617 },
    { url = "https://files.pythonhosted.org/packages/06/db/3ed012b163e376fc461e1d6a67de69b408339bc31dc83d39ae9ec3bf9578/multidict-6.4.3-cp313-cp313t-manylinux_2_17_ppc64le.manylinux2014_ppc64le.whl", hash = "sha256:1f6f90700881438953eae443a9c6f8a509808bc3b185246992c4233ccee37fea", size = 227919 },
    { url = "https://files.pythonhosted.org/packages/b1/db/0433c104bca380989bc04d3b841fc83e95ce0c89f680e9ea4251118b52b6/multidict-6.4.3-cp313-cp313t-manylinux_2_17_s390x.manylinux2014_s390x.whl", hash = "sha256:f84627997008390dd15762128dcf73c3365f4ec0106739cde6c20a07ed198ec8", size = 226097 },
    { url = "https://files.pythonhosted.org/packages/c2/95/910db2618175724dd254b7ae635b6cd8d2947a8b76b0376de7b96d814dab/multidict-6.4.3-cp313-cp313t-manylinux_2_17_x86_64.manylinux2014_x86_64.whl", hash = "sha256:3307b48cd156153b117c0ea54890a3bdbf858a5b296ddd40dc3852e5f16e9b02", size = 220706 },
    { url = "https://files.pythonhosted.org/packages/d1/af/aa176c6f5f1d901aac957d5258d5e22897fe13948d1e69063ae3d5d0ca01/multidict-6.4.3-cp313-cp313t-manylinux_2_5_i686.manylinux1_i686.manylinux_2_17_i686.manylinux2014_i686.whl", hash = "sha256:ead46b0fa1dcf5af503a46e9f1c2e80b5d95c6011526352fa5f42ea201526124", size = 211728 },
    { url = "https://files.pythonhosted.org/packages/e7/42/d51cc5fc1527c3717d7f85137d6c79bb7a93cd214c26f1fc57523774dbb5/multidict-6.4.3-cp313-cp313t-musllinux_1_2_aarch64.whl", hash = "sha256:1748cb2743bedc339d63eb1bca314061568793acd603a6e37b09a326334c9f44", size = 226276 },
    { url = "https://files.pythonhosted.org/packages/28/6b/d836dea45e0b8432343ba4acf9a8ecaa245da4c0960fb7ab45088a5e568a/multidict-6.4.3-cp313-cp313t-musllinux_1_2_armv7l.whl", hash = "sha256:acc9fa606f76fc111b4569348cc23a771cb52c61516dcc6bcef46d612edb483b", size = 212069 },
    { url = "https://files.pythonhosted.org/packages/55/34/0ee1a7adb3560e18ee9289c6e5f7db54edc312b13e5c8263e88ea373d12c/multidict-6.4.3-cp313-cp313t-musllinux_1_2_i686.whl", hash = "sha256:31469d5832b5885adeb70982e531ce86f8c992334edd2f2254a10fa3182ac504", size = 217858 },
    { url = "https://files.pythonhosted.org/packages/04/08/586d652c2f5acefe0cf4e658eedb4d71d4ba6dfd4f189bd81b400fc1bc6b/multidict-6.4.3-cp313-cp313t-musllinux_1_2_ppc64le.whl", hash = "sha256:ba46b51b6e51b4ef7bfb84b82f5db0dc5e300fb222a8a13b8cd4111898a869cf", size = 226988 },
    { url = "https://files.pythonhosted.org/packages/82/e3/cc59c7e2bc49d7f906fb4ffb6d9c3a3cf21b9f2dd9c96d05bef89c2b1fd1/multidict-6.4.3-cp313-cp313t-musllinux_1_2_s390x.whl", hash = "sha256:389cfefb599edf3fcfd5f64c0410da686f90f5f5e2c4d84e14f6797a5a337af4", size = 220435 },
    { url = "https://files.pythonhosted.org/packages/e0/32/5c3a556118aca9981d883f38c4b1bfae646f3627157f70f4068e5a648955/multidict-6.4.3-cp313-cp313t-musllinux_1_2_x86_64.whl", hash = "sha256:64bc2bbc5fba7b9db5c2c8d750824f41c6994e3882e6d73c903c2afa78d091e4", size = 221494 },
    { url = "https://files.pythonhosted.org/packages/b9/3b/1599631f59024b75c4d6e3069f4502409970a336647502aaf6b62fb7ac98/multidict-6.4.3-cp313-cp313t-win32.whl", hash = "sha256:0ecdc12ea44bab2807d6b4a7e5eef25109ab1c82a8240d86d3c1fc9f3b72efd5", size = 41775 },
    { url = "https://files.pythonhosted.org/packages/e8/4e/09301668d675d02ca8e8e1a3e6be046619e30403f5ada2ed5b080ae28d02/multidict-6.4.3-cp313-cp313t-win_amd64.whl", hash = "sha256:7146a8742ea71b5d7d955bffcef58a9e6e04efba704b52a460134fefd10a8208", size = 45946 },
    { url = "https://files.pythonhosted.org/packages/96/10/7d526c8974f017f1e7ca584c71ee62a638e9334d8d33f27d7cdfc9ae79e4/multidict-6.4.3-py3-none-any.whl", hash = "sha256:59fe01ee8e2a1e8ceb3f6dbb216b09c8d9f4ef1c22c4fc825d045a147fa2ebc9", size = 10400 },
]

[[package]]
name = "nbclient"
version = "0.10.2"
source = { registry = "https://pypi.org/simple" }
dependencies = [
    { name = "jupyter-client" },
    { name = "jupyter-core" },
    { name = "nbformat" },
    { name = "traitlets" },
]
sdist = { url = "https://files.pythonhosted.org/packages/87/66/7ffd18d58eae90d5721f9f39212327695b749e23ad44b3881744eaf4d9e8/nbclient-0.10.2.tar.gz", hash = "sha256:90b7fc6b810630db87a6d0c2250b1f0ab4cf4d3c27a299b0cde78a4ed3fd9193", size = 62424 }
wheels = [
    { url = "https://files.pythonhosted.org/packages/34/6d/e7fa07f03a4a7b221d94b4d586edb754a9b0dc3c9e2c93353e9fa4e0d117/nbclient-0.10.2-py3-none-any.whl", hash = "sha256:4ffee11e788b4a27fabeb7955547e4318a5298f34342a4bfd01f2e1faaeadc3d", size = 25434 },
]

[[package]]
name = "nbconvert"
version = "7.16.6"
source = { registry = "https://pypi.org/simple" }
dependencies = [
    { name = "beautifulsoup4" },
    { name = "bleach", extra = ["css"] },
    { name = "defusedxml" },
    { name = "jinja2" },
    { name = "jupyter-core" },
    { name = "jupyterlab-pygments" },
    { name = "markupsafe" },
    { name = "mistune" },
    { name = "nbclient" },
    { name = "nbformat" },
    { name = "packaging" },
    { name = "pandocfilters" },
    { name = "pygments" },
    { name = "traitlets" },
]
sdist = { url = "https://files.pythonhosted.org/packages/a3/59/f28e15fc47ffb73af68a8d9b47367a8630d76e97ae85ad18271b9db96fdf/nbconvert-7.16.6.tar.gz", hash = "sha256:576a7e37c6480da7b8465eefa66c17844243816ce1ccc372633c6b71c3c0f582", size = 857715 }
wheels = [
    { url = "https://files.pythonhosted.org/packages/cc/9a/cd673b2f773a12c992f41309ef81b99da1690426bd2f96957a7ade0d3ed7/nbconvert-7.16.6-py3-none-any.whl", hash = "sha256:1375a7b67e0c2883678c48e506dc320febb57685e5ee67faa51b18a90f3a712b", size = 258525 },
]

[[package]]
name = "nbformat"
version = "5.10.4"
source = { registry = "https://pypi.org/simple" }
dependencies = [
    { name = "fastjsonschema" },
    { name = "jsonschema" },
    { name = "jupyter-core" },
    { name = "traitlets" },
]
sdist = { url = "https://files.pythonhosted.org/packages/6d/fd/91545e604bc3dad7dca9ed03284086039b294c6b3d75c0d2fa45f9e9caf3/nbformat-5.10.4.tar.gz", hash = "sha256:322168b14f937a5d11362988ecac2a4952d3d8e3a2cbeb2319584631226d5b3a", size = 142749 }
wheels = [
    { url = "https://files.pythonhosted.org/packages/a9/82/0340caa499416c78e5d8f5f05947ae4bc3cba53c9f038ab6e9ed964e22f1/nbformat-5.10.4-py3-none-any.whl", hash = "sha256:3b48d6c8fbca4b299bf3982ea7db1af21580e4fec269ad087b9e81588891200b", size = 78454 },
]

[[package]]
name = "nest-asyncio"
version = "1.6.0"
source = { registry = "https://pypi.org/simple" }
sdist = { url = "https://files.pythonhosted.org/packages/83/f8/51569ac65d696c8ecbee95938f89d4abf00f47d58d48f6fbabfe8f0baefe/nest_asyncio-1.6.0.tar.gz", hash = "sha256:6f172d5449aca15afd6c646851f4e31e02c598d553a667e38cafa997cfec55fe", size = 7418 }
wheels = [
    { url = "https://files.pythonhosted.org/packages/a0/c4/c2971a3ba4c6103a3d10c4b0f24f461ddc027f0f09763220cf35ca1401b3/nest_asyncio-1.6.0-py3-none-any.whl", hash = "sha256:87af6efd6b5e897c81050477ef65c62e2b2f35d51703cae01aff2905b1852e1c", size = 5195 },
]

[[package]]
name = "nodeenv"
version = "1.9.1"
source = { registry = "https://pypi.org/simple" }
sdist = { url = "https://files.pythonhosted.org/packages/43/16/fc88b08840de0e0a72a2f9d8c6bae36be573e475a6326ae854bcc549fc45/nodeenv-1.9.1.tar.gz", hash = "sha256:6ec12890a2dab7946721edbfbcd91f3319c6ccc9aec47be7c7e6b7011ee6645f", size = 47437 }
wheels = [
    { url = "https://files.pythonhosted.org/packages/d2/1d/1b658dbd2b9fa9c4c9f32accbfc0205d532c8c6194dc0f2a4c0428e7128a/nodeenv-1.9.1-py2.py3-none-any.whl", hash = "sha256:ba11c9782d29c27c70ffbdda2d7415098754709be8a7056d79a737cd901155c9", size = 22314 },
]

[[package]]
name = "notebook"
version = "7.4.0"
source = { registry = "https://pypi.org/simple" }
dependencies = [
    { name = "jupyter-server" },
    { name = "jupyterlab" },
    { name = "jupyterlab-server" },
    { name = "notebook-shim" },
    { name = "tornado" },
]
sdist = { url = "https://files.pythonhosted.org/packages/33/7c/2dd051638502268da7a6784ae18bb40c2d7fcbea3581bf14078a168f9960/notebook-7.4.0.tar.gz", hash = "sha256:581d88f83709d90ce738dfd1d759892b96e3cbbc9c4a989912ed6c6a08f0d3e8", size = 13880491 }
wheels = [
    { url = "https://files.pythonhosted.org/packages/13/d1/a8897aa74ac54409c4679e96e6d8b31d7187b2ce31596ae3ee95bee20e87/notebook-7.4.0-py3-none-any.whl", hash = "sha256:005fd21f4db6093a7b739b17df5fe60597811adb07e8255f458db4035d208e3a", size = 14281255 },
]

[[package]]
name = "notebook-shim"
version = "0.2.4"
source = { registry = "https://pypi.org/simple" }
dependencies = [
    { name = "jupyter-server" },
]
sdist = { url = "https://files.pythonhosted.org/packages/54/d2/92fa3243712b9a3e8bafaf60aac366da1cada3639ca767ff4b5b3654ec28/notebook_shim-0.2.4.tar.gz", hash = "sha256:b4b2cfa1b65d98307ca24361f5b30fe785b53c3fd07b7a47e89acb5e6ac638cb", size = 13167 }
wheels = [
    { url = "https://files.pythonhosted.org/packages/f9/33/bd5b9137445ea4b680023eb0469b2bb969d61303dedb2aac6560ff3d14a1/notebook_shim-0.2.4-py3-none-any.whl", hash = "sha256:411a5be4e9dc882a074ccbcae671eda64cceb068767e9a3419096986560e1cef", size = 13307 },
]

[[package]]
name = "numpy"
version = "2.2.4"
source = { registry = "https://pypi.org/simple" }
sdist = { url = "https://files.pythonhosted.org/packages/e1/78/31103410a57bc2c2b93a3597340a8119588571f6a4539067546cb9a0bfac/numpy-2.2.4.tar.gz", hash = "sha256:9ba03692a45d3eef66559efe1d1096c4b9b75c0986b5dff5530c378fb8331d4f", size = 20270701 }
wheels = [
    { url = "https://files.pythonhosted.org/packages/a2/30/182db21d4f2a95904cec1a6f779479ea1ac07c0647f064dea454ec650c42/numpy-2.2.4-cp312-cp312-macosx_10_13_x86_64.whl", hash = "sha256:a7b9084668aa0f64e64bd00d27ba5146ef1c3a8835f3bd912e7a9e01326804c4", size = 20947156 },
    { url = "https://files.pythonhosted.org/packages/24/6d/9483566acfbda6c62c6bc74b6e981c777229d2af93c8eb2469b26ac1b7bc/numpy-2.2.4-cp312-cp312-macosx_11_0_arm64.whl", hash = "sha256:dbe512c511956b893d2dacd007d955a3f03d555ae05cfa3ff1c1ff6df8851854", size = 14133092 },
    { url = "https://files.pythonhosted.org/packages/27/f6/dba8a258acbf9d2bed2525cdcbb9493ef9bae5199d7a9cb92ee7e9b2aea6/numpy-2.2.4-cp312-cp312-macosx_14_0_arm64.whl", hash = "sha256:bb649f8b207ab07caebba230d851b579a3c8711a851d29efe15008e31bb4de24", size = 5163515 },
    { url = "https://files.pythonhosted.org/packages/62/30/82116199d1c249446723c68f2c9da40d7f062551036f50b8c4caa42ae252/numpy-2.2.4-cp312-cp312-macosx_14_0_x86_64.whl", hash = "sha256:f34dc300df798742b3d06515aa2a0aee20941c13579d7a2f2e10af01ae4901ee", size = 6696558 },
    { url = "https://files.pythonhosted.org/packages/0e/b2/54122b3c6df5df3e87582b2e9430f1bdb63af4023c739ba300164c9ae503/numpy-2.2.4-cp312-cp312-manylinux_2_17_aarch64.manylinux2014_aarch64.whl", hash = "sha256:c3f7ac96b16955634e223b579a3e5798df59007ca43e8d451a0e6a50f6bfdfba", size = 14084742 },
    { url = "https://files.pythonhosted.org/packages/02/e2/e2cbb8d634151aab9528ef7b8bab52ee4ab10e076509285602c2a3a686e0/numpy-2.2.4-cp312-cp312-manylinux_2_17_x86_64.manylinux2014_x86_64.whl", hash = "sha256:4f92084defa704deadd4e0a5ab1dc52d8ac9e8a8ef617f3fbb853e79b0ea3592", size = 16134051 },
    { url = "https://files.pythonhosted.org/packages/8e/21/efd47800e4affc993e8be50c1b768de038363dd88865920439ef7b422c60/numpy-2.2.4-cp312-cp312-musllinux_1_2_aarch64.whl", hash = "sha256:7a4e84a6283b36632e2a5b56e121961f6542ab886bc9e12f8f9818b3c266bfbb", size = 15578972 },
    { url = "https://files.pythonhosted.org/packages/04/1e/f8bb88f6157045dd5d9b27ccf433d016981032690969aa5c19e332b138c0/numpy-2.2.4-cp312-cp312-musllinux_1_2_x86_64.whl", hash = "sha256:11c43995255eb4127115956495f43e9343736edb7fcdb0d973defd9de14cd84f", size = 17898106 },
    { url = "https://files.pythonhosted.org/packages/2b/93/df59a5a3897c1f036ae8ff845e45f4081bb06943039ae28a3c1c7c780f22/numpy-2.2.4-cp312-cp312-win32.whl", hash = "sha256:65ef3468b53269eb5fdb3a5c09508c032b793da03251d5f8722b1194f1790c00", size = 6311190 },
    { url = "https://files.pythonhosted.org/packages/46/69/8c4f928741c2a8efa255fdc7e9097527c6dc4e4df147e3cadc5d9357ce85/numpy-2.2.4-cp312-cp312-win_amd64.whl", hash = "sha256:2aad3c17ed2ff455b8eaafe06bcdae0062a1db77cb99f4b9cbb5f4ecb13c5146", size = 12644305 },
    { url = "https://files.pythonhosted.org/packages/2a/d0/bd5ad792e78017f5decfb2ecc947422a3669a34f775679a76317af671ffc/numpy-2.2.4-cp313-cp313-macosx_10_13_x86_64.whl", hash = "sha256:1cf4e5c6a278d620dee9ddeb487dc6a860f9b199eadeecc567f777daace1e9e7", size = 20933623 },
    { url = "https://files.pythonhosted.org/packages/c3/bc/2b3545766337b95409868f8e62053135bdc7fa2ce630aba983a2aa60b559/numpy-2.2.4-cp313-cp313-macosx_11_0_arm64.whl", hash = "sha256:1974afec0b479e50438fc3648974268f972e2d908ddb6d7fb634598cdb8260a0", size = 14148681 },
    { url = "https://files.pythonhosted.org/packages/6a/70/67b24d68a56551d43a6ec9fe8c5f91b526d4c1a46a6387b956bf2d64744e/numpy-2.2.4-cp313-cp313-macosx_14_0_arm64.whl", hash = "sha256:79bd5f0a02aa16808fcbc79a9a376a147cc1045f7dfe44c6e7d53fa8b8a79392", size = 5148759 },
    { url = "https://files.pythonhosted.org/packages/1c/8b/e2fc8a75fcb7be12d90b31477c9356c0cbb44abce7ffb36be39a0017afad/numpy-2.2.4-cp313-cp313-macosx_14_0_x86_64.whl", hash = "sha256:3387dd7232804b341165cedcb90694565a6015433ee076c6754775e85d86f1fc", size = 6683092 },
    { url = "https://files.pythonhosted.org/packages/13/73/41b7b27f169ecf368b52533edb72e56a133f9e86256e809e169362553b49/numpy-2.2.4-cp313-cp313-manylinux_2_17_aarch64.manylinux2014_aarch64.whl", hash = "sha256:6f527d8fdb0286fd2fd97a2a96c6be17ba4232da346931d967a0630050dfd298", size = 14081422 },
    { url = "https://files.pythonhosted.org/packages/4b/04/e208ff3ae3ddfbafc05910f89546382f15a3f10186b1f56bd99f159689c2/numpy-2.2.4-cp313-cp313-manylinux_2_17_x86_64.manylinux2014_x86_64.whl", hash = "sha256:bce43e386c16898b91e162e5baaad90c4b06f9dcbe36282490032cec98dc8ae7", size = 16132202 },
    { url = "https://files.pythonhosted.org/packages/fe/bc/2218160574d862d5e55f803d88ddcad88beff94791f9c5f86d67bd8fbf1c/numpy-2.2.4-cp313-cp313-musllinux_1_2_aarch64.whl", hash = "sha256:31504f970f563d99f71a3512d0c01a645b692b12a63630d6aafa0939e52361e6", size = 15573131 },
    { url = "https://files.pythonhosted.org/packages/a5/78/97c775bc4f05abc8a8426436b7cb1be806a02a2994b195945600855e3a25/numpy-2.2.4-cp313-cp313-musllinux_1_2_x86_64.whl", hash = "sha256:81413336ef121a6ba746892fad881a83351ee3e1e4011f52e97fba79233611fd", size = 17894270 },
    { url = "https://files.pythonhosted.org/packages/b9/eb/38c06217a5f6de27dcb41524ca95a44e395e6a1decdc0c99fec0832ce6ae/numpy-2.2.4-cp313-cp313-win32.whl", hash = "sha256:f486038e44caa08dbd97275a9a35a283a8f1d2f0ee60ac260a1790e76660833c", size = 6308141 },
    { url = "https://files.pythonhosted.org/packages/52/17/d0dd10ab6d125c6d11ffb6dfa3423c3571befab8358d4f85cd4471964fcd/numpy-2.2.4-cp313-cp313-win_amd64.whl", hash = "sha256:207a2b8441cc8b6a2a78c9ddc64d00d20c303d79fba08c577752f080c4007ee3", size = 12636885 },
    { url = "https://files.pythonhosted.org/packages/fa/e2/793288ede17a0fdc921172916efb40f3cbc2aa97e76c5c84aba6dc7e8747/numpy-2.2.4-cp313-cp313t-macosx_10_13_x86_64.whl", hash = "sha256:8120575cb4882318c791f839a4fd66161a6fa46f3f0a5e613071aae35b5dd8f8", size = 20961829 },
    { url = "https://files.pythonhosted.org/packages/3a/75/bb4573f6c462afd1ea5cbedcc362fe3e9bdbcc57aefd37c681be1155fbaa/numpy-2.2.4-cp313-cp313t-macosx_11_0_arm64.whl", hash = "sha256:a761ba0fa886a7bb33c6c8f6f20213735cb19642c580a931c625ee377ee8bd39", size = 14161419 },
    { url = "https://files.pythonhosted.org/packages/03/68/07b4cd01090ca46c7a336958b413cdbe75002286295f2addea767b7f16c9/numpy-2.2.4-cp313-cp313t-macosx_14_0_arm64.whl", hash = "sha256:ac0280f1ba4a4bfff363a99a6aceed4f8e123f8a9b234c89140f5e894e452ecd", size = 5196414 },
    { url = "https://files.pythonhosted.org/packages/a5/fd/d4a29478d622fedff5c4b4b4cedfc37a00691079623c0575978d2446db9e/numpy-2.2.4-cp313-cp313t-macosx_14_0_x86_64.whl", hash = "sha256:879cf3a9a2b53a4672a168c21375166171bc3932b7e21f622201811c43cdd3b0", size = 6709379 },
    { url = "https://files.pythonhosted.org/packages/41/78/96dddb75bb9be730b87c72f30ffdd62611aba234e4e460576a068c98eff6/numpy-2.2.4-cp313-cp313t-manylinux_2_17_aarch64.manylinux2014_aarch64.whl", hash = "sha256:f05d4198c1bacc9124018109c5fba2f3201dbe7ab6e92ff100494f236209c960", size = 14051725 },
    { url = "https://files.pythonhosted.org/packages/00/06/5306b8199bffac2a29d9119c11f457f6c7d41115a335b78d3f86fad4dbe8/numpy-2.2.4-cp313-cp313t-manylinux_2_17_x86_64.manylinux2014_x86_64.whl", hash = "sha256:e2f085ce2e813a50dfd0e01fbfc0c12bbe5d2063d99f8b29da30e544fb6483b8", size = 16101638 },
    { url = "https://files.pythonhosted.org/packages/fa/03/74c5b631ee1ded596945c12027649e6344614144369fd3ec1aaced782882/numpy-2.2.4-cp313-cp313t-musllinux_1_2_aarch64.whl", hash = "sha256:92bda934a791c01d6d9d8e038363c50918ef7c40601552a58ac84c9613a665bc", size = 15571717 },
    { url = "https://files.pythonhosted.org/packages/cb/dc/4fc7c0283abe0981e3b89f9b332a134e237dd476b0c018e1e21083310c31/numpy-2.2.4-cp313-cp313t-musllinux_1_2_x86_64.whl", hash = "sha256:ee4d528022f4c5ff67332469e10efe06a267e32f4067dc76bb7e2cddf3cd25ff", size = 17879998 },
    { url = "https://files.pythonhosted.org/packages/e5/2b/878576190c5cfa29ed896b518cc516aecc7c98a919e20706c12480465f43/numpy-2.2.4-cp313-cp313t-win32.whl", hash = "sha256:05c076d531e9998e7e694c36e8b349969c56eadd2cdcd07242958489d79a7286", size = 6366896 },
    { url = "https://files.pythonhosted.org/packages/3e/05/eb7eec66b95cf697f08c754ef26c3549d03ebd682819f794cb039574a0a6/numpy-2.2.4-cp313-cp313t-win_amd64.whl", hash = "sha256:188dcbca89834cc2e14eb2f106c96d6d46f200fe0200310fc29089657379c58d", size = 12739119 },
]

[[package]]
name = "overrides"
version = "7.7.0"
source = { registry = "https://pypi.org/simple" }
sdist = { url = "https://files.pythonhosted.org/packages/36/86/b585f53236dec60aba864e050778b25045f857e17f6e5ea0ae95fe80edd2/overrides-7.7.0.tar.gz", hash = "sha256:55158fa3d93b98cc75299b1e67078ad9003ca27945c76162c1c0766d6f91820a", size = 22812 }
wheels = [
    { url = "https://files.pythonhosted.org/packages/2c/ab/fc8290c6a4c722e5514d80f62b2dc4c4df1a68a41d1364e625c35990fcf3/overrides-7.7.0-py3-none-any.whl", hash = "sha256:c7ed9d062f78b8e4c1a7b70bd8796b35ead4d9f510227ef9c5dc7626c60d7e49", size = 17832 },
]

[[package]]
name = "packaging"
version = "24.2"
source = { registry = "https://pypi.org/simple" }
sdist = { url = "https://files.pythonhosted.org/packages/d0/63/68dbb6eb2de9cb10ee4c9c14a0148804425e13c4fb20d61cce69f53106da/packaging-24.2.tar.gz", hash = "sha256:c228a6dc5e932d346bc5739379109d49e8853dd8223571c7c5b55260edc0b97f", size = 163950 }
wheels = [
    { url = "https://files.pythonhosted.org/packages/88/ef/eb23f262cca3c0c4eb7ab1933c3b1f03d021f2c48f54763065b6f0e321be/packaging-24.2-py3-none-any.whl", hash = "sha256:09abb1bccd265c01f4a3aa3f7a7db064b36514d2cba19a2f694fe6150451a759", size = 65451 },
]

[[package]]
name = "pandocfilters"
version = "1.5.1"
source = { registry = "https://pypi.org/simple" }
sdist = { url = "https://files.pythonhosted.org/packages/70/6f/3dd4940bbe001c06a65f88e36bad298bc7a0de5036115639926b0c5c0458/pandocfilters-1.5.1.tar.gz", hash = "sha256:002b4a555ee4ebc03f8b66307e287fa492e4a77b4ea14d3f934328297bb4939e", size = 8454 }
wheels = [
    { url = "https://files.pythonhosted.org/packages/ef/af/4fbc8cab944db5d21b7e2a5b8e9211a03a79852b1157e2c102fcc61ac440/pandocfilters-1.5.1-py2.py3-none-any.whl", hash = "sha256:93be382804a9cdb0a7267585f157e5d1731bbe5545a85b268d6f5fe6232de2bc", size = 8663 },
]

[[package]]
name = "parso"
version = "0.8.4"
source = { registry = "https://pypi.org/simple" }
sdist = { url = "https://files.pythonhosted.org/packages/66/94/68e2e17afaa9169cf6412ab0f28623903be73d1b32e208d9e8e541bb086d/parso-0.8.4.tar.gz", hash = "sha256:eb3a7b58240fb99099a345571deecc0f9540ea5f4dd2fe14c2a99d6b281ab92d", size = 400609 }
wheels = [
    { url = "https://files.pythonhosted.org/packages/c6/ac/dac4a63f978e4dcb3c6d3a78c4d8e0192a113d288502a1216950c41b1027/parso-0.8.4-py2.py3-none-any.whl", hash = "sha256:a418670a20291dacd2dddc80c377c5c3791378ee1e8d12bffc35420643d43f18", size = 103650 },
]

[[package]]
name = "pexpect"
version = "4.9.0"
source = { registry = "https://pypi.org/simple" }
dependencies = [
    { name = "ptyprocess" },
]
sdist = { url = "https://files.pythonhosted.org/packages/42/92/cc564bf6381ff43ce1f4d06852fc19a2f11d180f23dc32d9588bee2f149d/pexpect-4.9.0.tar.gz", hash = "sha256:ee7d41123f3c9911050ea2c2dac107568dc43b2d3b0c7557a33212c398ead30f", size = 166450 }
wheels = [
    { url = "https://files.pythonhosted.org/packages/9e/c3/059298687310d527a58bb01f3b1965787ee3b40dce76752eda8b44e9a2c5/pexpect-4.9.0-py2.py3-none-any.whl", hash = "sha256:7236d1e080e4936be2dc3e326cec0af72acf9212a7e1d060210e70a47e253523", size = 63772 },
]

[[package]]
name = "pillow"
version = "11.2.1"
source = { registry = "https://pypi.org/simple" }
sdist = { url = "https://files.pythonhosted.org/packages/af/cb/bb5c01fcd2a69335b86c22142b2bccfc3464087efb7fd382eee5ffc7fdf7/pillow-11.2.1.tar.gz", hash = "sha256:a64dd61998416367b7ef979b73d3a85853ba9bec4c2925f74e588879a58716b6", size = 47026707 }
wheels = [
    { url = "https://files.pythonhosted.org/packages/c7/40/052610b15a1b8961f52537cc8326ca6a881408bc2bdad0d852edeb6ed33b/pillow-11.2.1-cp312-cp312-macosx_10_13_x86_64.whl", hash = "sha256:78afba22027b4accef10dbd5eed84425930ba41b3ea0a86fa8d20baaf19d807f", size = 3190185 },
    { url = "https://files.pythonhosted.org/packages/e5/7e/b86dbd35a5f938632093dc40d1682874c33dcfe832558fc80ca56bfcb774/pillow-11.2.1-cp312-cp312-macosx_11_0_arm64.whl", hash = "sha256:78092232a4ab376a35d68c4e6d5e00dfd73454bd12b230420025fbe178ee3b0b", size = 3030306 },
    { url = "https://files.pythonhosted.org/packages/a4/5c/467a161f9ed53e5eab51a42923c33051bf8d1a2af4626ac04f5166e58e0c/pillow-11.2.1-cp312-cp312-manylinux_2_17_aarch64.manylinux2014_aarch64.whl", hash = "sha256:25a5f306095c6780c52e6bbb6109624b95c5b18e40aab1c3041da3e9e0cd3e2d", size = 4416121 },
    { url = "https://files.pythonhosted.org/packages/62/73/972b7742e38ae0e2ac76ab137ca6005dcf877480da0d9d61d93b613065b4/pillow-11.2.1-cp312-cp312-manylinux_2_17_x86_64.manylinux2014_x86_64.whl", hash = "sha256:0c7b29dbd4281923a2bfe562acb734cee96bbb129e96e6972d315ed9f232bef4", size = 4501707 },
    { url = "https://files.pythonhosted.org/packages/e4/3a/427e4cb0b9e177efbc1a84798ed20498c4f233abde003c06d2650a6d60cb/pillow-11.2.1-cp312-cp312-manylinux_2_28_aarch64.whl", hash = "sha256:3e645b020f3209a0181a418bffe7b4a93171eef6c4ef6cc20980b30bebf17b7d", size = 4522921 },
    { url = "https://files.pythonhosted.org/packages/fe/7c/d8b1330458e4d2f3f45d9508796d7caf0c0d3764c00c823d10f6f1a3b76d/pillow-11.2.1-cp312-cp312-manylinux_2_28_x86_64.whl", hash = "sha256:b2dbea1012ccb784a65349f57bbc93730b96e85b42e9bf7b01ef40443db720b4", size = 4612523 },
    { url = "https://files.pythonhosted.org/packages/b3/2f/65738384e0b1acf451de5a573d8153fe84103772d139e1e0bdf1596be2ea/pillow-11.2.1-cp312-cp312-musllinux_1_2_aarch64.whl", hash = "sha256:da3104c57bbd72948d75f6a9389e6727d2ab6333c3617f0a89d72d4940aa0443", size = 4587836 },
    { url = "https://files.pythonhosted.org/packages/6a/c5/e795c9f2ddf3debb2dedd0df889f2fe4b053308bb59a3cc02a0cd144d641/pillow-11.2.1-cp312-cp312-musllinux_1_2_x86_64.whl", hash = "sha256:598174aef4589af795f66f9caab87ba4ff860ce08cd5bb447c6fc553ffee603c", size = 4669390 },
    { url = "https://files.pythonhosted.org/packages/96/ae/ca0099a3995976a9fce2f423166f7bff9b12244afdc7520f6ed38911539a/pillow-11.2.1-cp312-cp312-win32.whl", hash = "sha256:1d535df14716e7f8776b9e7fee118576d65572b4aad3ed639be9e4fa88a1cad3", size = 2332309 },
    { url = "https://files.pythonhosted.org/packages/7c/18/24bff2ad716257fc03da964c5e8f05d9790a779a8895d6566e493ccf0189/pillow-11.2.1-cp312-cp312-win_amd64.whl", hash = "sha256:14e33b28bf17c7a38eede290f77db7c664e4eb01f7869e37fa98a5aa95978941", size = 2676768 },
    { url = "https://files.pythonhosted.org/packages/da/bb/e8d656c9543276517ee40184aaa39dcb41e683bca121022f9323ae11b39d/pillow-11.2.1-cp312-cp312-win_arm64.whl", hash = "sha256:21e1470ac9e5739ff880c211fc3af01e3ae505859392bf65458c224d0bf283eb", size = 2415087 },
    { url = "https://files.pythonhosted.org/packages/36/9c/447528ee3776e7ab8897fe33697a7ff3f0475bb490c5ac1456a03dc57956/pillow-11.2.1-cp313-cp313-macosx_10_13_x86_64.whl", hash = "sha256:fdec757fea0b793056419bca3e9932eb2b0ceec90ef4813ea4c1e072c389eb28", size = 3190098 },
    { url = "https://files.pythonhosted.org/packages/b5/09/29d5cd052f7566a63e5b506fac9c60526e9ecc553825551333e1e18a4858/pillow-11.2.1-cp313-cp313-macosx_11_0_arm64.whl", hash = "sha256:b0e130705d568e2f43a17bcbe74d90958e8a16263868a12c3e0d9c8162690830", size = 3030166 },
    { url = "https://files.pythonhosted.org/packages/71/5d/446ee132ad35e7600652133f9c2840b4799bbd8e4adba881284860da0a36/pillow-11.2.1-cp313-cp313-manylinux_2_17_aarch64.manylinux2014_aarch64.whl", hash = "sha256:7bdb5e09068332578214cadd9c05e3d64d99e0e87591be22a324bdbc18925be0", size = 4408674 },
    { url = "https://files.pythonhosted.org/packages/69/5f/cbe509c0ddf91cc3a03bbacf40e5c2339c4912d16458fcb797bb47bcb269/pillow-11.2.1-cp313-cp313-manylinux_2_17_x86_64.manylinux2014_x86_64.whl", hash = "sha256:d189ba1bebfbc0c0e529159631ec72bb9e9bc041f01ec6d3233d6d82eb823bc1", size = 4496005 },
    { url = "https://files.pythonhosted.org/packages/f9/b3/dd4338d8fb8a5f312021f2977fb8198a1184893f9b00b02b75d565c33b51/pillow-11.2.1-cp313-cp313-manylinux_2_28_aarch64.whl", hash = "sha256:191955c55d8a712fab8934a42bfefbf99dd0b5875078240943f913bb66d46d9f", size = 4518707 },
    { url = "https://files.pythonhosted.org/packages/13/eb/2552ecebc0b887f539111c2cd241f538b8ff5891b8903dfe672e997529be/pillow-11.2.1-cp313-cp313-manylinux_2_28_x86_64.whl", hash = "sha256:ad275964d52e2243430472fc5d2c2334b4fc3ff9c16cb0a19254e25efa03a155", size = 4610008 },
    { url = "https://files.pythonhosted.org/packages/72/d1/924ce51bea494cb6e7959522d69d7b1c7e74f6821d84c63c3dc430cbbf3b/pillow-11.2.1-cp313-cp313-musllinux_1_2_aarch64.whl", hash = "sha256:750f96efe0597382660d8b53e90dd1dd44568a8edb51cb7f9d5d918b80d4de14", size = 4585420 },
    { url = "https://files.pythonhosted.org/packages/43/ab/8f81312d255d713b99ca37479a4cb4b0f48195e530cdc1611990eb8fd04b/pillow-11.2.1-cp313-cp313-musllinux_1_2_x86_64.whl", hash = "sha256:fe15238d3798788d00716637b3d4e7bb6bde18b26e5d08335a96e88564a36b6b", size = 4667655 },
    { url = "https://files.pythonhosted.org/packages/94/86/8f2e9d2dc3d308dfd137a07fe1cc478df0a23d42a6c4093b087e738e4827/pillow-11.2.1-cp313-cp313-win32.whl", hash = "sha256:3fe735ced9a607fee4f481423a9c36701a39719252a9bb251679635f99d0f7d2", size = 2332329 },
    { url = "https://files.pythonhosted.org/packages/6d/ec/1179083b8d6067a613e4d595359b5fdea65d0a3b7ad623fee906e1b3c4d2/pillow-11.2.1-cp313-cp313-win_amd64.whl", hash = "sha256:74ee3d7ecb3f3c05459ba95eed5efa28d6092d751ce9bf20e3e253a4e497e691", size = 2676388 },
    { url = "https://files.pythonhosted.org/packages/23/f1/2fc1e1e294de897df39fa8622d829b8828ddad938b0eaea256d65b84dd72/pillow-11.2.1-cp313-cp313-win_arm64.whl", hash = "sha256:5119225c622403afb4b44bad4c1ca6c1f98eed79db8d3bc6e4e160fc6339d66c", size = 2414950 },
    { url = "https://files.pythonhosted.org/packages/c4/3e/c328c48b3f0ead7bab765a84b4977acb29f101d10e4ef57a5e3400447c03/pillow-11.2.1-cp313-cp313t-macosx_10_13_x86_64.whl", hash = "sha256:8ce2e8411c7aaef53e6bb29fe98f28cd4fbd9a1d9be2eeea434331aac0536b22", size = 3192759 },
    { url = "https://files.pythonhosted.org/packages/18/0e/1c68532d833fc8b9f404d3a642991441d9058eccd5606eab31617f29b6d4/pillow-11.2.1-cp313-cp313t-macosx_11_0_arm64.whl", hash = "sha256:9ee66787e095127116d91dea2143db65c7bb1e232f617aa5957c0d9d2a3f23a7", size = 3033284 },
    { url = "https://files.pythonhosted.org/packages/b7/cb/6faf3fb1e7705fd2db74e070f3bf6f88693601b0ed8e81049a8266de4754/pillow-11.2.1-cp313-cp313t-manylinux_2_17_aarch64.manylinux2014_aarch64.whl", hash = "sha256:9622e3b6c1d8b551b6e6f21873bdcc55762b4b2126633014cea1803368a9aa16", size = 4445826 },
    { url = "https://files.pythonhosted.org/packages/07/94/8be03d50b70ca47fb434a358919d6a8d6580f282bbb7af7e4aa40103461d/pillow-11.2.1-cp313-cp313t-manylinux_2_17_x86_64.manylinux2014_x86_64.whl", hash = "sha256:63b5dff3a68f371ea06025a1a6966c9a1e1ee452fc8020c2cd0ea41b83e9037b", size = 4527329 },
    { url = "https://files.pythonhosted.org/packages/fd/a4/bfe78777076dc405e3bd2080bc32da5ab3945b5a25dc5d8acaa9de64a162/pillow-11.2.1-cp313-cp313t-manylinux_2_28_aarch64.whl", hash = "sha256:31df6e2d3d8fc99f993fd253e97fae451a8db2e7207acf97859732273e108406", size = 4549049 },
    { url = "https://files.pythonhosted.org/packages/65/4d/eaf9068dc687c24979e977ce5677e253624bd8b616b286f543f0c1b91662/pillow-11.2.1-cp313-cp313t-manylinux_2_28_x86_64.whl", hash = "sha256:062b7a42d672c45a70fa1f8b43d1d38ff76b63421cbbe7f88146b39e8a558d91", size = 4635408 },
    { url = "https://files.pythonhosted.org/packages/1d/26/0fd443365d9c63bc79feb219f97d935cd4b93af28353cba78d8e77b61719/pillow-11.2.1-cp313-cp313t-musllinux_1_2_aarch64.whl", hash = "sha256:4eb92eca2711ef8be42fd3f67533765d9fd043b8c80db204f16c8ea62ee1a751", size = 4614863 },
    { url = "https://files.pythonhosted.org/packages/49/65/dca4d2506be482c2c6641cacdba5c602bc76d8ceb618fd37de855653a419/pillow-11.2.1-cp313-cp313t-musllinux_1_2_x86_64.whl", hash = "sha256:f91ebf30830a48c825590aede79376cb40f110b387c17ee9bd59932c961044f9", size = 4692938 },
    { url = "https://files.pythonhosted.org/packages/b3/92/1ca0c3f09233bd7decf8f7105a1c4e3162fb9142128c74adad0fb361b7eb/pillow-11.2.1-cp313-cp313t-win32.whl", hash = "sha256:e0b55f27f584ed623221cfe995c912c61606be8513bfa0e07d2c674b4516d9dd", size = 2335774 },
    { url = "https://files.pythonhosted.org/packages/a5/ac/77525347cb43b83ae905ffe257bbe2cc6fd23acb9796639a1f56aa59d191/pillow-11.2.1-cp313-cp313t-win_amd64.whl", hash = "sha256:36d6b82164c39ce5482f649b437382c0fb2395eabc1e2b1702a6deb8ad647d6e", size = 2681895 },
    { url = "https://files.pythonhosted.org/packages/67/32/32dc030cfa91ca0fc52baebbba2e009bb001122a1daa8b6a79ad830b38d3/pillow-11.2.1-cp313-cp313t-win_arm64.whl", hash = "sha256:225c832a13326e34f212d2072982bb1adb210e0cc0b153e688743018c94a2681", size = 2417234 },
]

[[package]]
name = "platformdirs"
version = "4.3.7"
source = { registry = "https://pypi.org/simple" }
sdist = { url = "https://files.pythonhosted.org/packages/b6/2d/7d512a3913d60623e7eb945c6d1b4f0bddf1d0b7ada5225274c87e5b53d1/platformdirs-4.3.7.tar.gz", hash = "sha256:eb437d586b6a0986388f0d6f74aa0cde27b48d0e3d66843640bfb6bdcdb6e351", size = 21291 }
wheels = [
    { url = "https://files.pythonhosted.org/packages/6d/45/59578566b3275b8fd9157885918fcd0c4d74162928a5310926887b856a51/platformdirs-4.3.7-py3-none-any.whl", hash = "sha256:a03875334331946f13c549dbd8f4bac7a13a50a895a0eb1e8c6a8ace80d40a94", size = 18499 },
]

[[package]]
name = "pluggy"
version = "1.5.0"
source = { registry = "https://pypi.org/simple" }
sdist = { url = "https://files.pythonhosted.org/packages/96/2d/02d4312c973c6050a18b314a5ad0b3210edb65a906f868e31c111dede4a6/pluggy-1.5.0.tar.gz", hash = "sha256:2cffa88e94fdc978c4c574f15f9e59b7f4201d439195c3715ca9e2486f1d0cf1", size = 67955 }
wheels = [
    { url = "https://files.pythonhosted.org/packages/88/5f/e351af9a41f866ac3f1fac4ca0613908d9a41741cfcf2228f4ad853b697d/pluggy-1.5.0-py3-none-any.whl", hash = "sha256:44e1ad92c8ca002de6377e165f3e0f1be63266ab4d554740532335b9d75ea669", size = 20556 },
]

[[package]]
name = "pre-commit"
version = "4.2.0"
source = { registry = "https://pypi.org/simple" }
dependencies = [
    { name = "cfgv" },
    { name = "identify" },
    { name = "nodeenv" },
    { name = "pyyaml" },
    { name = "virtualenv" },
]
sdist = { url = "https://files.pythonhosted.org/packages/08/39/679ca9b26c7bb2999ff122d50faa301e49af82ca9c066ec061cfbc0c6784/pre_commit-4.2.0.tar.gz", hash = "sha256:601283b9757afd87d40c4c4a9b2b5de9637a8ea02eaff7adc2d0fb4e04841146", size = 193424 }
wheels = [
    { url = "https://files.pythonhosted.org/packages/88/74/a88bf1b1efeae488a0c0b7bdf71429c313722d1fc0f377537fbe554e6180/pre_commit-4.2.0-py2.py3-none-any.whl", hash = "sha256:a009ca7205f1eb497d10b845e52c838a98b6cdd2102a6c8e4540e94ee75c58bd", size = 220707 },
]

[[package]]
name = "pre-commit-uv"
version = "4.1.4"
source = { registry = "https://pypi.org/simple" }
dependencies = [
    { name = "pre-commit" },
    { name = "uv" },
]
sdist = { url = "https://files.pythonhosted.org/packages/b1/6c/c3c1d01698c8abb0b546defc0304971fa7fb2ba84ad35587b9dad095d73f/pre_commit_uv-4.1.4.tar.gz", hash = "sha256:3db606a79b226127b27dbbd8381b78c0e30de3ac775a8492c576a68e9250535c", size = 6493 }
wheels = [
    { url = "https://files.pythonhosted.org/packages/f1/70/1b65f9118ef64f6ffe5d57a67170bbff25d4f4a3d1cb78e8ed3392e16114/pre_commit_uv-4.1.4-py3-none-any.whl", hash = "sha256:7f01fb494fa1caa5097d20a38f71df7cea0209197b2564699cef9b3f3aa9d135", size = 5578 },
]

[[package]]
name = "prometheus-client"
version = "0.21.1"
source = { registry = "https://pypi.org/simple" }
sdist = { url = "https://files.pythonhosted.org/packages/62/14/7d0f567991f3a9af8d1cd4f619040c93b68f09a02b6d0b6ab1b2d1ded5fe/prometheus_client-0.21.1.tar.gz", hash = "sha256:252505a722ac04b0456be05c05f75f45d760c2911ffc45f2a06bcaed9f3ae3fb", size = 78551 }
wheels = [
    { url = "https://files.pythonhosted.org/packages/ff/c2/ab7d37426c179ceb9aeb109a85cda8948bb269b7561a0be870cc656eefe4/prometheus_client-0.21.1-py3-none-any.whl", hash = "sha256:594b45c410d6f4f8888940fe80b5cc2521b305a1fafe1c58609ef715a001f301", size = 54682 },
]

[[package]]
name = "prompt-toolkit"
version = "3.0.50"
source = { registry = "https://pypi.org/simple" }
dependencies = [
    { name = "wcwidth" },
]
sdist = { url = "https://files.pythonhosted.org/packages/a1/e1/bd15cb8ffdcfeeb2bdc215de3c3cffca11408d829e4b8416dcfe71ba8854/prompt_toolkit-3.0.50.tar.gz", hash = "sha256:544748f3860a2623ca5cd6d2795e7a14f3d0e1c3c9728359013f79877fc89bab", size = 429087 }
wheels = [
    { url = "https://files.pythonhosted.org/packages/e4/ea/d836f008d33151c7a1f62caf3d8dd782e4d15f6a43897f64480c2b8de2ad/prompt_toolkit-3.0.50-py3-none-any.whl", hash = "sha256:9b6427eb19e479d98acff65196a307c555eb567989e6d88ebbb1b509d9779198", size = 387816 },
]

[[package]]
name = "propcache"
version = "0.3.1"
source = { registry = "https://pypi.org/simple" }
sdist = { url = "https://files.pythonhosted.org/packages/07/c8/fdc6686a986feae3541ea23dcaa661bd93972d3940460646c6bb96e21c40/propcache-0.3.1.tar.gz", hash = "sha256:40d980c33765359098837527e18eddefc9a24cea5b45e078a7f3bb5b032c6ecf", size = 43651 }
wheels = [
    { url = "https://files.pythonhosted.org/packages/41/aa/ca78d9be314d1e15ff517b992bebbed3bdfef5b8919e85bf4940e57b6137/propcache-0.3.1-cp312-cp312-macosx_10_13_universal2.whl", hash = "sha256:f78eb8422acc93d7b69964012ad7048764bb45a54ba7a39bb9e146c72ea29723", size = 80430 },
    { url = "https://files.pythonhosted.org/packages/1a/d8/f0c17c44d1cda0ad1979af2e593ea290defdde9eaeb89b08abbe02a5e8e1/propcache-0.3.1-cp312-cp312-macosx_10_13_x86_64.whl", hash = "sha256:89498dd49c2f9a026ee057965cdf8192e5ae070ce7d7a7bd4b66a8e257d0c976", size = 46637 },
    { url = "https://files.pythonhosted.org/packages/ae/bd/c1e37265910752e6e5e8a4c1605d0129e5b7933c3dc3cf1b9b48ed83b364/propcache-0.3.1-cp312-cp312-macosx_11_0_arm64.whl", hash = "sha256:09400e98545c998d57d10035ff623266927cb784d13dd2b31fd33b8a5316b85b", size = 46123 },
    { url = "https://files.pythonhosted.org/packages/d4/b0/911eda0865f90c0c7e9f0415d40a5bf681204da5fd7ca089361a64c16b28/propcache-0.3.1-cp312-cp312-manylinux_2_17_aarch64.manylinux2014_aarch64.whl", hash = "sha256:aa8efd8c5adc5a2c9d3b952815ff8f7710cefdcaf5f2c36d26aff51aeca2f12f", size = 243031 },
    { url = "https://files.pythonhosted.org/packages/0a/06/0da53397c76a74271621807265b6eb61fb011451b1ddebf43213df763669/propcache-0.3.1-cp312-cp312-manylinux_2_17_ppc64le.manylinux2014_ppc64le.whl", hash = "sha256:c2fe5c910f6007e716a06d269608d307b4f36e7babee5f36533722660e8c4a70", size = 249100 },
    { url = "https://files.pythonhosted.org/packages/f1/eb/13090e05bf6b963fc1653cdc922133ced467cb4b8dab53158db5a37aa21e/propcache-0.3.1-cp312-cp312-manylinux_2_17_s390x.manylinux2014_s390x.whl", hash = "sha256:a0ab8cf8cdd2194f8ff979a43ab43049b1df0b37aa64ab7eca04ac14429baeb7", size = 250170 },
    { url = "https://files.pythonhosted.org/packages/3b/4c/f72c9e1022b3b043ec7dc475a0f405d4c3e10b9b1d378a7330fecf0652da/propcache-0.3.1-cp312-cp312-manylinux_2_17_x86_64.manylinux2014_x86_64.whl", hash = "sha256:563f9d8c03ad645597b8d010ef4e9eab359faeb11a0a2ac9f7b4bc8c28ebef25", size = 245000 },
    { url = "https://files.pythonhosted.org/packages/e8/fd/970ca0e22acc829f1adf5de3724085e778c1ad8a75bec010049502cb3a86/propcache-0.3.1-cp312-cp312-manylinux_2_5_i686.manylinux1_i686.manylinux_2_17_i686.manylinux2014_i686.whl", hash = "sha256:fb6e0faf8cb6b4beea5d6ed7b5a578254c6d7df54c36ccd3d8b3eb00d6770277", size = 230262 },
    { url = "https://files.pythonhosted.org/packages/c4/42/817289120c6b9194a44f6c3e6b2c3277c5b70bbad39e7df648f177cc3634/propcache-0.3.1-cp312-cp312-musllinux_1_2_aarch64.whl", hash = "sha256:1c5c7ab7f2bb3f573d1cb921993006ba2d39e8621019dffb1c5bc94cdbae81e8", size = 236772 },
    { url = "https://files.pythonhosted.org/packages/7c/9c/3b3942b302badd589ad6b672da3ca7b660a6c2f505cafd058133ddc73918/propcache-0.3.1-cp312-cp312-musllinux_1_2_armv7l.whl", hash = "sha256:050b571b2e96ec942898f8eb46ea4bfbb19bd5502424747e83badc2d4a99a44e", size = 231133 },
    { url = "https://files.pythonhosted.org/packages/98/a1/75f6355f9ad039108ff000dfc2e19962c8dea0430da9a1428e7975cf24b2/propcache-0.3.1-cp312-cp312-musllinux_1_2_i686.whl", hash = "sha256:e1c4d24b804b3a87e9350f79e2371a705a188d292fd310e663483af6ee6718ee", size = 230741 },
    { url = "https://files.pythonhosted.org/packages/67/0c/3e82563af77d1f8731132166da69fdfd95e71210e31f18edce08a1eb11ea/propcache-0.3.1-cp312-cp312-musllinux_1_2_ppc64le.whl", hash = "sha256:e4fe2a6d5ce975c117a6bb1e8ccda772d1e7029c1cca1acd209f91d30fa72815", size = 244047 },
    { url = "https://files.pythonhosted.org/packages/f7/50/9fb7cca01532a08c4d5186d7bb2da6c4c587825c0ae134b89b47c7d62628/propcache-0.3.1-cp312-cp312-musllinux_1_2_s390x.whl", hash = "sha256:feccd282de1f6322f56f6845bf1207a537227812f0a9bf5571df52bb418d79d5", size = 246467 },
    { url = "https://files.pythonhosted.org/packages/a9/02/ccbcf3e1c604c16cc525309161d57412c23cf2351523aedbb280eb7c9094/propcache-0.3.1-cp312-cp312-musllinux_1_2_x86_64.whl", hash = "sha256:ec314cde7314d2dd0510c6787326bbffcbdc317ecee6b7401ce218b3099075a7", size = 241022 },
    { url = "https://files.pythonhosted.org/packages/db/19/e777227545e09ca1e77a6e21274ae9ec45de0f589f0ce3eca2a41f366220/propcache-0.3.1-cp312-cp312-win32.whl", hash = "sha256:7d2d5a0028d920738372630870e7d9644ce437142197f8c827194fca404bf03b", size = 40647 },
    { url = "https://files.pythonhosted.org/packages/24/bb/3b1b01da5dd04c77a204c84e538ff11f624e31431cfde7201d9110b092b1/propcache-0.3.1-cp312-cp312-win_amd64.whl", hash = "sha256:88c423efef9d7a59dae0614eaed718449c09a5ac79a5f224a8b9664d603f04a3", size = 44784 },
    { url = "https://files.pythonhosted.org/packages/58/60/f645cc8b570f99be3cf46714170c2de4b4c9d6b827b912811eff1eb8a412/propcache-0.3.1-cp313-cp313-macosx_10_13_universal2.whl", hash = "sha256:f1528ec4374617a7a753f90f20e2f551121bb558fcb35926f99e3c42367164b8", size = 77865 },
    { url = "https://files.pythonhosted.org/packages/6f/d4/c1adbf3901537582e65cf90fd9c26fde1298fde5a2c593f987112c0d0798/propcache-0.3.1-cp313-cp313-macosx_10_13_x86_64.whl", hash = "sha256:dc1915ec523b3b494933b5424980831b636fe483d7d543f7afb7b3bf00f0c10f", size = 45452 },
    { url = "https://files.pythonhosted.org/packages/d1/b5/fe752b2e63f49f727c6c1c224175d21b7d1727ce1d4873ef1c24c9216830/propcache-0.3.1-cp313-cp313-macosx_11_0_arm64.whl", hash = "sha256:a110205022d077da24e60b3df8bcee73971be9575dec5573dd17ae5d81751111", size = 44800 },
    { url = "https://files.pythonhosted.org/packages/62/37/fc357e345bc1971e21f76597028b059c3d795c5ca7690d7a8d9a03c9708a/propcache-0.3.1-cp313-cp313-manylinux_2_17_aarch64.manylinux2014_aarch64.whl", hash = "sha256:d249609e547c04d190e820d0d4c8ca03ed4582bcf8e4e160a6969ddfb57b62e5", size = 225804 },
    { url = "https://files.pythonhosted.org/packages/0d/f1/16e12c33e3dbe7f8b737809bad05719cff1dccb8df4dafbcff5575002c0e/propcache-0.3.1-cp313-cp313-manylinux_2_17_ppc64le.manylinux2014_ppc64le.whl", hash = "sha256:5ced33d827625d0a589e831126ccb4f5c29dfdf6766cac441d23995a65825dcb", size = 230650 },
    { url = "https://files.pythonhosted.org/packages/3e/a2/018b9f2ed876bf5091e60153f727e8f9073d97573f790ff7cdf6bc1d1fb8/propcache-0.3.1-cp313-cp313-manylinux_2_17_s390x.manylinux2014_s390x.whl", hash = "sha256:4114c4ada8f3181af20808bedb250da6bae56660e4b8dfd9cd95d4549c0962f7", size = 234235 },
    { url = "https://files.pythonhosted.org/packages/45/5f/3faee66fc930dfb5da509e34c6ac7128870631c0e3582987fad161fcb4b1/propcache-0.3.1-cp313-cp313-manylinux_2_17_x86_64.manylinux2014_x86_64.whl", hash = "sha256:975af16f406ce48f1333ec5e912fe11064605d5c5b3f6746969077cc3adeb120", size = 228249 },
    { url = "https://files.pythonhosted.org/packages/62/1e/a0d5ebda5da7ff34d2f5259a3e171a94be83c41eb1e7cd21a2105a84a02e/propcache-0.3.1-cp313-cp313-manylinux_2_5_i686.manylinux1_i686.manylinux_2_17_i686.manylinux2014_i686.whl", hash = "sha256:a34aa3a1abc50740be6ac0ab9d594e274f59960d3ad253cd318af76b996dd654", size = 214964 },
    { url = "https://files.pythonhosted.org/packages/db/a0/d72da3f61ceab126e9be1f3bc7844b4e98c6e61c985097474668e7e52152/propcache-0.3.1-cp313-cp313-musllinux_1_2_aarch64.whl", hash = "sha256:9cec3239c85ed15bfaded997773fdad9fb5662b0a7cbc854a43f291eb183179e", size = 222501 },
    { url = "https://files.pythonhosted.org/packages/18/6d/a008e07ad7b905011253adbbd97e5b5375c33f0b961355ca0a30377504ac/propcache-0.3.1-cp313-cp313-musllinux_1_2_armv7l.whl", hash = "sha256:05543250deac8e61084234d5fc54f8ebd254e8f2b39a16b1dce48904f45b744b", size = 217917 },
    { url = "https://files.pythonhosted.org/packages/98/37/02c9343ffe59e590e0e56dc5c97d0da2b8b19fa747ebacf158310f97a79a/propcache-0.3.1-cp313-cp313-musllinux_1_2_i686.whl", hash = "sha256:5cb5918253912e088edbf023788de539219718d3b10aef334476b62d2b53de53", size = 217089 },
    { url = "https://files.pythonhosted.org/packages/53/1b/d3406629a2c8a5666d4674c50f757a77be119b113eedd47b0375afdf1b42/propcache-0.3.1-cp313-cp313-musllinux_1_2_ppc64le.whl", hash = "sha256:f3bbecd2f34d0e6d3c543fdb3b15d6b60dd69970c2b4c822379e5ec8f6f621d5", size = 228102 },
    { url = "https://files.pythonhosted.org/packages/cd/a7/3664756cf50ce739e5f3abd48febc0be1a713b1f389a502ca819791a6b69/propcache-0.3.1-cp313-cp313-musllinux_1_2_s390x.whl", hash = "sha256:aca63103895c7d960a5b9b044a83f544b233c95e0dcff114389d64d762017af7", size = 230122 },
    { url = "https://files.pythonhosted.org/packages/35/36/0bbabaacdcc26dac4f8139625e930f4311864251276033a52fd52ff2a274/propcache-0.3.1-cp313-cp313-musllinux_1_2_x86_64.whl", hash = "sha256:5a0a9898fdb99bf11786265468571e628ba60af80dc3f6eb89a3545540c6b0ef", size = 226818 },
    { url = "https://files.pythonhosted.org/packages/cc/27/4e0ef21084b53bd35d4dae1634b6d0bad35e9c58ed4f032511acca9d4d26/propcache-0.3.1-cp313-cp313-win32.whl", hash = "sha256:3a02a28095b5e63128bcae98eb59025924f121f048a62393db682f049bf4ac24", size = 40112 },
    { url = "https://files.pythonhosted.org/packages/a6/2c/a54614d61895ba6dd7ac8f107e2b2a0347259ab29cbf2ecc7b94fa38c4dc/propcache-0.3.1-cp313-cp313-win_amd64.whl", hash = "sha256:813fbb8b6aea2fc9659815e585e548fe706d6f663fa73dff59a1677d4595a037", size = 44034 },
    { url = "https://files.pythonhosted.org/packages/5a/a8/0a4fd2f664fc6acc66438370905124ce62e84e2e860f2557015ee4a61c7e/propcache-0.3.1-cp313-cp313t-macosx_10_13_universal2.whl", hash = "sha256:a444192f20f5ce8a5e52761a031b90f5ea6288b1eef42ad4c7e64fef33540b8f", size = 82613 },
    { url = "https://files.pythonhosted.org/packages/4d/e5/5ef30eb2cd81576256d7b6caaa0ce33cd1d2c2c92c8903cccb1af1a4ff2f/propcache-0.3.1-cp313-cp313t-macosx_10_13_x86_64.whl", hash = "sha256:0fbe94666e62ebe36cd652f5fc012abfbc2342de99b523f8267a678e4dfdee3c", size = 47763 },
    { url = "https://files.pythonhosted.org/packages/87/9a/87091ceb048efeba4d28e903c0b15bcc84b7c0bf27dc0261e62335d9b7b8/propcache-0.3.1-cp313-cp313t-macosx_11_0_arm64.whl", hash = "sha256:f011f104db880f4e2166bcdcf7f58250f7a465bc6b068dc84c824a3d4a5c94dc", size = 47175 },
    { url = "https://files.pythonhosted.org/packages/3e/2f/854e653c96ad1161f96194c6678a41bbb38c7947d17768e8811a77635a08/propcache-0.3.1-cp313-cp313t-manylinux_2_17_aarch64.manylinux2014_aarch64.whl", hash = "sha256:3e584b6d388aeb0001d6d5c2bd86b26304adde6d9bb9bfa9c4889805021b96de", size = 292265 },
    { url = "https://files.pythonhosted.org/packages/40/8d/090955e13ed06bc3496ba4a9fb26c62e209ac41973cb0d6222de20c6868f/propcache-0.3.1-cp313-cp313t-manylinux_2_17_ppc64le.manylinux2014_ppc64le.whl", hash = "sha256:8a17583515a04358b034e241f952f1715243482fc2c2945fd99a1b03a0bd77d6", size = 294412 },
    { url = "https://files.pythonhosted.org/packages/39/e6/d51601342e53cc7582449e6a3c14a0479fab2f0750c1f4d22302e34219c6/propcache-0.3.1-cp313-cp313t-manylinux_2_17_s390x.manylinux2014_s390x.whl", hash = "sha256:5aed8d8308215089c0734a2af4f2e95eeb360660184ad3912686c181e500b2e7", size = 294290 },
    { url = "https://files.pythonhosted.org/packages/3b/4d/be5f1a90abc1881884aa5878989a1acdafd379a91d9c7e5e12cef37ec0d7/propcache-0.3.1-cp313-cp313t-manylinux_2_17_x86_64.manylinux2014_x86_64.whl", hash = "sha256:6d8e309ff9a0503ef70dc9a0ebd3e69cf7b3894c9ae2ae81fc10943c37762458", size = 282926 },
    { url = "https://files.pythonhosted.org/packages/57/2b/8f61b998c7ea93a2b7eca79e53f3e903db1787fca9373af9e2cf8dc22f9d/propcache-0.3.1-cp313-cp313t-manylinux_2_5_i686.manylinux1_i686.manylinux_2_17_i686.manylinux2014_i686.whl", hash = "sha256:b655032b202028a582d27aeedc2e813299f82cb232f969f87a4fde491a233f11", size = 267808 },
    { url = "https://files.pythonhosted.org/packages/11/1c/311326c3dfce59c58a6098388ba984b0e5fb0381ef2279ec458ef99bd547/propcache-0.3.1-cp313-cp313t-musllinux_1_2_aarch64.whl", hash = "sha256:9f64d91b751df77931336b5ff7bafbe8845c5770b06630e27acd5dbb71e1931c", size = 290916 },
    { url = "https://files.pythonhosted.org/packages/4b/74/91939924b0385e54dc48eb2e4edd1e4903ffd053cf1916ebc5347ac227f7/propcache-0.3.1-cp313-cp313t-musllinux_1_2_armv7l.whl", hash = "sha256:19a06db789a4bd896ee91ebc50d059e23b3639c25d58eb35be3ca1cbe967c3bf", size = 262661 },
    { url = "https://files.pythonhosted.org/packages/c2/d7/e6079af45136ad325c5337f5dd9ef97ab5dc349e0ff362fe5c5db95e2454/propcache-0.3.1-cp313-cp313t-musllinux_1_2_i686.whl", hash = "sha256:bef100c88d8692864651b5f98e871fb090bd65c8a41a1cb0ff2322db39c96c27", size = 264384 },
    { url = "https://files.pythonhosted.org/packages/b7/d5/ba91702207ac61ae6f1c2da81c5d0d6bf6ce89e08a2b4d44e411c0bbe867/propcache-0.3.1-cp313-cp313t-musllinux_1_2_ppc64le.whl", hash = "sha256:87380fb1f3089d2a0b8b00f006ed12bd41bd858fabfa7330c954c70f50ed8757", size = 291420 },
    { url = "https://files.pythonhosted.org/packages/58/70/2117780ed7edcd7ba6b8134cb7802aada90b894a9810ec56b7bb6018bee7/propcache-0.3.1-cp313-cp313t-musllinux_1_2_s390x.whl", hash = "sha256:e474fc718e73ba5ec5180358aa07f6aded0ff5f2abe700e3115c37d75c947e18", size = 290880 },
    { url = "https://files.pythonhosted.org/packages/4a/1f/ecd9ce27710021ae623631c0146719280a929d895a095f6d85efb6a0be2e/propcache-0.3.1-cp313-cp313t-musllinux_1_2_x86_64.whl", hash = "sha256:17d1c688a443355234f3c031349da69444be052613483f3e4158eef751abcd8a", size = 287407 },
    { url = "https://files.pythonhosted.org/packages/3e/66/2e90547d6b60180fb29e23dc87bd8c116517d4255240ec6d3f7dc23d1926/propcache-0.3.1-cp313-cp313t-win32.whl", hash = "sha256:359e81a949a7619802eb601d66d37072b79b79c2505e6d3fd8b945538411400d", size = 42573 },
    { url = "https://files.pythonhosted.org/packages/cb/8f/50ad8599399d1861b4d2b6b45271f0ef6af1b09b0a2386a46dbaf19c9535/propcache-0.3.1-cp313-cp313t-win_amd64.whl", hash = "sha256:e7fb9a84c9abbf2b2683fa3e7b0d7da4d8ecf139a1c635732a8bda29c5214b0e", size = 46757 },
    { url = "https://files.pythonhosted.org/packages/b8/d3/c3cb8f1d6ae3b37f83e1de806713a9b3642c5895f0215a62e1a4bd6e5e34/propcache-0.3.1-py3-none-any.whl", hash = "sha256:9a8ecf38de50a7f518c21568c80f985e776397b902f1ce0b01f799aba1608b40", size = 12376 },
]

[[package]]
name = "psutil"
version = "7.0.0"
source = { registry = "https://pypi.org/simple" }
sdist = { url = "https://files.pythonhosted.org/packages/2a/80/336820c1ad9286a4ded7e845b2eccfcb27851ab8ac6abece774a6ff4d3de/psutil-7.0.0.tar.gz", hash = "sha256:7be9c3eba38beccb6495ea33afd982a44074b78f28c434a1f51cc07fd315c456", size = 497003 }
wheels = [
    { url = "https://files.pythonhosted.org/packages/ed/e6/2d26234410f8b8abdbf891c9da62bee396583f713fb9f3325a4760875d22/psutil-7.0.0-cp36-abi3-macosx_10_9_x86_64.whl", hash = "sha256:101d71dc322e3cffd7cea0650b09b3d08b8e7c4109dd6809fe452dfd00e58b25", size = 238051 },
    { url = "https://files.pythonhosted.org/packages/04/8b/30f930733afe425e3cbfc0e1468a30a18942350c1a8816acfade80c005c4/psutil-7.0.0-cp36-abi3-macosx_11_0_arm64.whl", hash = "sha256:39db632f6bb862eeccf56660871433e111b6ea58f2caea825571951d4b6aa3da", size = 239535 },
    { url = "https://files.pythonhosted.org/packages/2a/ed/d362e84620dd22876b55389248e522338ed1bf134a5edd3b8231d7207f6d/psutil-7.0.0-cp36-abi3-manylinux_2_12_i686.manylinux2010_i686.manylinux_2_17_i686.manylinux2014_i686.whl", hash = "sha256:1fcee592b4c6f146991ca55919ea3d1f8926497a713ed7faaf8225e174581e91", size = 275004 },
    { url = "https://files.pythonhosted.org/packages/bf/b9/b0eb3f3cbcb734d930fdf839431606844a825b23eaf9a6ab371edac8162c/psutil-7.0.0-cp36-abi3-manylinux_2_12_x86_64.manylinux2010_x86_64.manylinux_2_17_x86_64.manylinux2014_x86_64.whl", hash = "sha256:4b1388a4f6875d7e2aff5c4ca1cc16c545ed41dd8bb596cefea80111db353a34", size = 277986 },
    { url = "https://files.pythonhosted.org/packages/eb/a2/709e0fe2f093556c17fbafda93ac032257242cabcc7ff3369e2cb76a97aa/psutil-7.0.0-cp36-abi3-manylinux_2_17_aarch64.manylinux2014_aarch64.whl", hash = "sha256:a5f098451abc2828f7dc6b58d44b532b22f2088f4999a937557b603ce72b1993", size = 279544 },
    { url = "https://files.pythonhosted.org/packages/50/e6/eecf58810b9d12e6427369784efe814a1eec0f492084ce8eb8f4d89d6d61/psutil-7.0.0-cp37-abi3-win32.whl", hash = "sha256:ba3fcef7523064a6c9da440fc4d6bd07da93ac726b5733c29027d7dc95b39d99", size = 241053 },
    { url = "https://files.pythonhosted.org/packages/50/1b/6921afe68c74868b4c9fa424dad3be35b095e16687989ebbb50ce4fceb7c/psutil-7.0.0-cp37-abi3-win_amd64.whl", hash = "sha256:4cf3d4eb1aa9b348dec30105c55cd9b7d4629285735a102beb4441e38db90553", size = 244885 },
]

[[package]]
name = "ptyprocess"
version = "0.7.0"
source = { registry = "https://pypi.org/simple" }
sdist = { url = "https://files.pythonhosted.org/packages/20/e5/16ff212c1e452235a90aeb09066144d0c5a6a8c0834397e03f5224495c4e/ptyprocess-0.7.0.tar.gz", hash = "sha256:5c5d0a3b48ceee0b48485e0c26037c0acd7d29765ca3fbb5cb3831d347423220", size = 70762 }
wheels = [
    { url = "https://files.pythonhosted.org/packages/22/a6/858897256d0deac81a172289110f31629fc4cee19b6f01283303e18c8db3/ptyprocess-0.7.0-py2.py3-none-any.whl", hash = "sha256:4b41f3967fce3af57cc7e94b888626c18bf37a083e3651ca8feeb66d492fef35", size = 13993 },
]

[[package]]
name = "pure-eval"
version = "0.2.3"
source = { registry = "https://pypi.org/simple" }
sdist = { url = "https://files.pythonhosted.org/packages/cd/05/0a34433a064256a578f1783a10da6df098ceaa4a57bbeaa96a6c0352786b/pure_eval-0.2.3.tar.gz", hash = "sha256:5f4e983f40564c576c7c8635ae88db5956bb2229d7e9237d03b3c0b0190eaf42", size = 19752 }
wheels = [
    { url = "https://files.pythonhosted.org/packages/8e/37/efad0257dc6e593a18957422533ff0f87ede7c9c6ea010a2177d738fb82f/pure_eval-0.2.3-py3-none-any.whl", hash = "sha256:1db8e35b67b3d218d818ae653e27f06c3aa420901fa7b081ca98cbedc874e0d0", size = 11842 },
]

[[package]]
name = "pycparser"
version = "2.22"
source = { registry = "https://pypi.org/simple" }
sdist = { url = "https://files.pythonhosted.org/packages/1d/b2/31537cf4b1ca988837256c910a668b553fceb8f069bedc4b1c826024b52c/pycparser-2.22.tar.gz", hash = "sha256:491c8be9c040f5390f5bf44a5b07752bd07f56edf992381b05c701439eec10f6", size = 172736 }
wheels = [
    { url = "https://files.pythonhosted.org/packages/13/a3/a812df4e2dd5696d1f351d58b8fe16a405b234ad2886a0dab9183fb78109/pycparser-2.22-py3-none-any.whl", hash = "sha256:c3702b6d3dd8c7abc1afa565d7e63d53a1d0bd86cdc24edd75470f4de499cfcc", size = 117552 },
]

[[package]]
name = "pydantic"
version = "2.11.3"
source = { registry = "https://pypi.org/simple" }
dependencies = [
    { name = "annotated-types" },
    { name = "pydantic-core" },
    { name = "typing-extensions" },
    { name = "typing-inspection" },
]
sdist = { url = "https://files.pythonhosted.org/packages/10/2e/ca897f093ee6c5f3b0bee123ee4465c50e75431c3d5b6a3b44a47134e891/pydantic-2.11.3.tar.gz", hash = "sha256:7471657138c16adad9322fe3070c0116dd6c3ad8d649300e3cbdfe91f4db4ec3", size = 785513 }
wheels = [
    { url = "https://files.pythonhosted.org/packages/b0/1d/407b29780a289868ed696d1616f4aad49d6388e5a77f567dcd2629dcd7b8/pydantic-2.11.3-py3-none-any.whl", hash = "sha256:a082753436a07f9ba1289c6ffa01cd93db3548776088aa917cc43b63f68fa60f", size = 443591 },
]

[[package]]
name = "pydantic-core"
version = "2.33.1"
source = { registry = "https://pypi.org/simple" }
dependencies = [
    { name = "typing-extensions" },
]
sdist = { url = "https://files.pythonhosted.org/packages/17/19/ed6a078a5287aea7922de6841ef4c06157931622c89c2a47940837b5eecd/pydantic_core-2.33.1.tar.gz", hash = "sha256:bcc9c6fdb0ced789245b02b7d6603e17d1563064ddcfc36f046b61c0c05dd9df", size = 434395 }
wheels = [
    { url = "https://files.pythonhosted.org/packages/c8/ce/3cb22b07c29938f97ff5f5bb27521f95e2ebec399b882392deb68d6c440e/pydantic_core-2.33.1-cp312-cp312-macosx_10_12_x86_64.whl", hash = "sha256:1293d7febb995e9d3ec3ea09caf1a26214eec45b0f29f6074abb004723fc1de8", size = 2026640 },
    { url = "https://files.pythonhosted.org/packages/19/78/f381d643b12378fee782a72126ec5d793081ef03791c28a0fd542a5bee64/pydantic_core-2.33.1-cp312-cp312-macosx_11_0_arm64.whl", hash = "sha256:99b56acd433386c8f20be5c4000786d1e7ca0523c8eefc995d14d79c7a081498", size = 1852649 },
    { url = "https://files.pythonhosted.org/packages/9d/2b/98a37b80b15aac9eb2c6cfc6dbd35e5058a352891c5cce3a8472d77665a6/pydantic_core-2.33.1-cp312-cp312-manylinux_2_17_aarch64.manylinux2014_aarch64.whl", hash = "sha256:35a5ec3fa8c2fe6c53e1b2ccc2454398f95d5393ab398478f53e1afbbeb4d939", size = 1892472 },
    { url = "https://files.pythonhosted.org/packages/4e/d4/3c59514e0f55a161004792b9ff3039da52448f43f5834f905abef9db6e4a/pydantic_core-2.33.1-cp312-cp312-manylinux_2_17_armv7l.manylinux2014_armv7l.whl", hash = "sha256:b172f7b9d2f3abc0efd12e3386f7e48b576ef309544ac3a63e5e9cdd2e24585d", size = 1977509 },
    { url = "https://files.pythonhosted.org/packages/a9/b6/c2c7946ef70576f79a25db59a576bce088bdc5952d1b93c9789b091df716/pydantic_core-2.33.1-cp312-cp312-manylinux_2_17_ppc64le.manylinux2014_ppc64le.whl", hash = "sha256:9097b9f17f91eea659b9ec58148c0747ec354a42f7389b9d50701610d86f812e", size = 2128702 },
    { url = "https://files.pythonhosted.org/packages/88/fe/65a880f81e3f2a974312b61f82a03d85528f89a010ce21ad92f109d94deb/pydantic_core-2.33.1-cp312-cp312-manylinux_2_17_s390x.manylinux2014_s390x.whl", hash = "sha256:cc77ec5b7e2118b152b0d886c7514a4653bcb58c6b1d760134a9fab915f777b3", size = 2679428 },
    { url = "https://files.pythonhosted.org/packages/6f/ff/4459e4146afd0462fb483bb98aa2436d69c484737feaceba1341615fb0ac/pydantic_core-2.33.1-cp312-cp312-manylinux_2_17_x86_64.manylinux2014_x86_64.whl", hash = "sha256:d5e3d15245b08fa4a84cefc6c9222e6f37c98111c8679fbd94aa145f9a0ae23d", size = 2008753 },
    { url = "https://files.pythonhosted.org/packages/7c/76/1c42e384e8d78452ededac8b583fe2550c84abfef83a0552e0e7478ccbc3/pydantic_core-2.33.1-cp312-cp312-manylinux_2_5_i686.manylinux1_i686.whl", hash = "sha256:ef99779001d7ac2e2461d8ab55d3373fe7315caefdbecd8ced75304ae5a6fc6b", size = 2114849 },
    { url = "https://files.pythonhosted.org/packages/00/72/7d0cf05095c15f7ffe0eb78914b166d591c0eed72f294da68378da205101/pydantic_core-2.33.1-cp312-cp312-musllinux_1_1_aarch64.whl", hash = "sha256:fc6bf8869e193855e8d91d91f6bf59699a5cdfaa47a404e278e776dd7f168b39", size = 2069541 },
    { url = "https://files.pythonhosted.org/packages/b3/69/94a514066bb7d8be499aa764926937409d2389c09be0b5107a970286ef81/pydantic_core-2.33.1-cp312-cp312-musllinux_1_1_armv7l.whl", hash = "sha256:b1caa0bc2741b043db7823843e1bde8aaa58a55a58fda06083b0569f8b45693a", size = 2239225 },
    { url = "https://files.pythonhosted.org/packages/84/b0/e390071eadb44b41f4f54c3cef64d8bf5f9612c92686c9299eaa09e267e2/pydantic_core-2.33.1-cp312-cp312-musllinux_1_1_x86_64.whl", hash = "sha256:ec259f62538e8bf364903a7d0d0239447059f9434b284f5536e8402b7dd198db", size = 2248373 },
    { url = "https://files.pythonhosted.org/packages/d6/b2/288b3579ffc07e92af66e2f1a11be3b056fe1214aab314748461f21a31c3/pydantic_core-2.33.1-cp312-cp312-win32.whl", hash = "sha256:e14f369c98a7c15772b9da98987f58e2b509a93235582838bd0d1d8c08b68fda", size = 1907034 },
    { url = "https://files.pythonhosted.org/packages/02/28/58442ad1c22b5b6742b992ba9518420235adced665513868f99a1c2638a5/pydantic_core-2.33.1-cp312-cp312-win_amd64.whl", hash = "sha256:1c607801d85e2e123357b3893f82c97a42856192997b95b4d8325deb1cd0c5f4", size = 1956848 },
    { url = "https://files.pythonhosted.org/packages/a1/eb/f54809b51c7e2a1d9f439f158b8dd94359321abcc98767e16fc48ae5a77e/pydantic_core-2.33.1-cp312-cp312-win_arm64.whl", hash = "sha256:8d13f0276806ee722e70a1c93da19748594f19ac4299c7e41237fc791d1861ea", size = 1903986 },
    { url = "https://files.pythonhosted.org/packages/7a/24/eed3466a4308d79155f1cdd5c7432c80ddcc4530ba8623b79d5ced021641/pydantic_core-2.33.1-cp313-cp313-macosx_10_12_x86_64.whl", hash = "sha256:70af6a21237b53d1fe7b9325b20e65cbf2f0a848cf77bed492b029139701e66a", size = 2033551 },
    { url = "https://files.pythonhosted.org/packages/ab/14/df54b1a0bc9b6ded9b758b73139d2c11b4e8eb43e8ab9c5847c0a2913ada/pydantic_core-2.33.1-cp313-cp313-macosx_11_0_arm64.whl", hash = "sha256:282b3fe1bbbe5ae35224a0dbd05aed9ccabccd241e8e6b60370484234b456266", size = 1852785 },
    { url = "https://files.pythonhosted.org/packages/fa/96/e275f15ff3d34bb04b0125d9bc8848bf69f25d784d92a63676112451bfb9/pydantic_core-2.33.1-cp313-cp313-manylinux_2_17_aarch64.manylinux2014_aarch64.whl", hash = "sha256:4b315e596282bbb5822d0c7ee9d255595bd7506d1cb20c2911a4da0b970187d3", size = 1897758 },
    { url = "https://files.pythonhosted.org/packages/b7/d8/96bc536e975b69e3a924b507d2a19aedbf50b24e08c80fb00e35f9baaed8/pydantic_core-2.33.1-cp313-cp313-manylinux_2_17_armv7l.manylinux2014_armv7l.whl", hash = "sha256:1dfae24cf9921875ca0ca6a8ecb4bb2f13c855794ed0d468d6abbec6e6dcd44a", size = 1986109 },
    { url = "https://files.pythonhosted.org/packages/90/72/ab58e43ce7e900b88cb571ed057b2fcd0e95b708a2e0bed475b10130393e/pydantic_core-2.33.1-cp313-cp313-manylinux_2_17_ppc64le.manylinux2014_ppc64le.whl", hash = "sha256:6dd8ecfde08d8bfadaea669e83c63939af76f4cf5538a72597016edfa3fad516", size = 2129159 },
    { url = "https://files.pythonhosted.org/packages/dc/3f/52d85781406886c6870ac995ec0ba7ccc028b530b0798c9080531b409fdb/pydantic_core-2.33.1-cp313-cp313-manylinux_2_17_s390x.manylinux2014_s390x.whl", hash = "sha256:2f593494876eae852dc98c43c6f260f45abdbfeec9e4324e31a481d948214764", size = 2680222 },
    { url = "https://files.pythonhosted.org/packages/f4/56/6e2ef42f363a0eec0fd92f74a91e0ac48cd2e49b695aac1509ad81eee86a/pydantic_core-2.33.1-cp313-cp313-manylinux_2_17_x86_64.manylinux2014_x86_64.whl", hash = "sha256:948b73114f47fd7016088e5186d13faf5e1b2fe83f5e320e371f035557fd264d", size = 2006980 },
    { url = "https://files.pythonhosted.org/packages/4c/c0/604536c4379cc78359f9ee0aa319f4aedf6b652ec2854953f5a14fc38c5a/pydantic_core-2.33.1-cp313-cp313-manylinux_2_5_i686.manylinux1_i686.whl", hash = "sha256:e11f3864eb516af21b01e25fac915a82e9ddad3bb0fb9e95a246067398b435a4", size = 2120840 },
    { url = "https://files.pythonhosted.org/packages/1f/46/9eb764814f508f0edfb291a0f75d10854d78113fa13900ce13729aaec3ae/pydantic_core-2.33.1-cp313-cp313-musllinux_1_1_aarch64.whl", hash = "sha256:549150be302428b56fdad0c23c2741dcdb5572413776826c965619a25d9c6bde", size = 2072518 },
    { url = "https://files.pythonhosted.org/packages/42/e3/fb6b2a732b82d1666fa6bf53e3627867ea3131c5f39f98ce92141e3e3dc1/pydantic_core-2.33.1-cp313-cp313-musllinux_1_1_armv7l.whl", hash = "sha256:495bc156026efafd9ef2d82372bd38afce78ddd82bf28ef5276c469e57c0c83e", size = 2248025 },
    { url = "https://files.pythonhosted.org/packages/5c/9d/fbe8fe9d1aa4dac88723f10a921bc7418bd3378a567cb5e21193a3c48b43/pydantic_core-2.33.1-cp313-cp313-musllinux_1_1_x86_64.whl", hash = "sha256:ec79de2a8680b1a67a07490bddf9636d5c2fab609ba8c57597e855fa5fa4dacd", size = 2254991 },
    { url = "https://files.pythonhosted.org/packages/aa/99/07e2237b8a66438d9b26482332cda99a9acccb58d284af7bc7c946a42fd3/pydantic_core-2.33.1-cp313-cp313-win32.whl", hash = "sha256:ee12a7be1742f81b8a65b36c6921022301d466b82d80315d215c4c691724986f", size = 1915262 },
    { url = "https://files.pythonhosted.org/packages/8a/f4/e457a7849beeed1e5defbcf5051c6f7b3c91a0624dd31543a64fc9adcf52/pydantic_core-2.33.1-cp313-cp313-win_amd64.whl", hash = "sha256:ede9b407e39949d2afc46385ce6bd6e11588660c26f80576c11c958e6647bc40", size = 1956626 },
    { url = "https://files.pythonhosted.org/packages/20/d0/e8d567a7cff7b04e017ae164d98011f1e1894269fe8e90ea187a3cbfb562/pydantic_core-2.33.1-cp313-cp313-win_arm64.whl", hash = "sha256:aa687a23d4b7871a00e03ca96a09cad0f28f443690d300500603bd0adba4b523", size = 1909590 },
    { url = "https://files.pythonhosted.org/packages/ef/fd/24ea4302d7a527d672c5be06e17df16aabfb4e9fdc6e0b345c21580f3d2a/pydantic_core-2.33.1-cp313-cp313t-macosx_11_0_arm64.whl", hash = "sha256:401d7b76e1000d0dd5538e6381d28febdcacb097c8d340dde7d7fc6e13e9f95d", size = 1812963 },
    { url = "https://files.pythonhosted.org/packages/5f/95/4fbc2ecdeb5c1c53f1175a32d870250194eb2fdf6291b795ab08c8646d5d/pydantic_core-2.33.1-cp313-cp313t-manylinux_2_17_x86_64.manylinux2014_x86_64.whl", hash = "sha256:7aeb055a42d734c0255c9e489ac67e75397d59c6fbe60d155851e9782f276a9c", size = 1986896 },
    { url = "https://files.pythonhosted.org/packages/71/ae/fe31e7f4a62431222d8f65a3bd02e3fa7e6026d154a00818e6d30520ea77/pydantic_core-2.33.1-cp313-cp313t-win_amd64.whl", hash = "sha256:338ea9b73e6e109f15ab439e62cb3b78aa752c7fd9536794112e14bee02c8d18", size = 1931810 },
]

[[package]]
name = "pygments"
version = "2.19.1"
source = { registry = "https://pypi.org/simple" }
sdist = { url = "https://files.pythonhosted.org/packages/7c/2d/c3338d48ea6cc0feb8446d8e6937e1408088a72a39937982cc6111d17f84/pygments-2.19.1.tar.gz", hash = "sha256:61c16d2a8576dc0649d9f39e089b5f02bcd27fba10d8fb4dcc28173f7a45151f", size = 4968581 }
wheels = [
    { url = "https://files.pythonhosted.org/packages/8a/0b/9fcc47d19c48b59121088dd6da2488a49d5f72dacf8262e2790a1d2c7d15/pygments-2.19.1-py3-none-any.whl", hash = "sha256:9ea1544ad55cecf4b8242fab6dd35a93bbce657034b0611ee383099054ab6d8c", size = 1225293 },
]

[[package]]
name = "pyparsing"
version = "3.2.3"
source = { registry = "https://pypi.org/simple" }
sdist = { url = "https://files.pythonhosted.org/packages/bb/22/f1129e69d94ffff626bdb5c835506b3a5b4f3d070f17ea295e12c2c6f60f/pyparsing-3.2.3.tar.gz", hash = "sha256:b9c13f1ab8b3b542f72e28f634bad4de758ab3ce4546e4301970ad6fa77c38be", size = 1088608 }
wheels = [
    { url = "https://files.pythonhosted.org/packages/05/e7/df2285f3d08fee213f2d041540fa4fc9ca6c2d44cf36d3a035bf2a8d2bcc/pyparsing-3.2.3-py3-none-any.whl", hash = "sha256:a749938e02d6fd0b59b356ca504a24982314bb090c383e3cf201c95ef7e2bfcf", size = 111120 },
]

[[package]]
name = "pyright"
version = "1.1.399"
source = { registry = "https://pypi.org/simple" }
dependencies = [
    { name = "nodeenv" },
    { name = "typing-extensions" },
]
sdist = { url = "https://files.pythonhosted.org/packages/db/9d/d91d5f6d26b2db95476fefc772e2b9a16d54c6bd0ea6bb5c1b6d635ab8b4/pyright-1.1.399.tar.gz", hash = "sha256:439035d707a36c3d1b443aec980bc37053fbda88158eded24b8eedcf1c7b7a1b", size = 3856954 }
wheels = [
    { url = "https://files.pythonhosted.org/packages/2f/b5/380380c9e7a534cb1783c70c3e8ac6d1193c599650a55838d0557586796e/pyright-1.1.399-py3-none-any.whl", hash = "sha256:55f9a875ddf23c9698f24208c764465ffdfd38be6265f7faf9a176e1dc549f3b", size = 5592584 },
]

[[package]]
name = "pytest"
version = "8.3.5"
source = { registry = "https://pypi.org/simple" }
dependencies = [
    { name = "colorama", marker = "sys_platform == 'win32'" },
    { name = "iniconfig" },
    { name = "packaging" },
    { name = "pluggy" },
]
sdist = { url = "https://files.pythonhosted.org/packages/ae/3c/c9d525a414d506893f0cd8a8d0de7706446213181570cdbd766691164e40/pytest-8.3.5.tar.gz", hash = "sha256:f4efe70cc14e511565ac476b57c279e12a855b11f48f212af1080ef2263d3845", size = 1450891 }
wheels = [
    { url = "https://files.pythonhosted.org/packages/30/3d/64ad57c803f1fa1e963a7946b6e0fea4a70df53c1a7fed304586539c2bac/pytest-8.3.5-py3-none-any.whl", hash = "sha256:c69214aa47deac29fad6c2a4f590b9c4a9fdb16a403176fe154b79c0b4d4d820", size = 343634 },
]

[[package]]
name = "pytest-asyncio"
version = "0.26.0"
source = { registry = "https://pypi.org/simple" }
dependencies = [
    { name = "pytest" },
]
sdist = { url = "https://files.pythonhosted.org/packages/8e/c4/453c52c659521066969523e87d85d54139bbd17b78f09532fb8eb8cdb58e/pytest_asyncio-0.26.0.tar.gz", hash = "sha256:c4df2a697648241ff39e7f0e4a73050b03f123f760673956cf0d72a4990e312f", size = 54156 }
wheels = [
    { url = "https://files.pythonhosted.org/packages/20/7f/338843f449ace853647ace35870874f69a764d251872ed1b4de9f234822c/pytest_asyncio-0.26.0-py3-none-any.whl", hash = "sha256:7b51ed894f4fbea1340262bdae5135797ebbe21d8638978e35d31c6d19f72fb0", size = 19694 },
]

[[package]]
name = "pytest-env"
version = "1.1.5"
source = { registry = "https://pypi.org/simple" }
dependencies = [
    { name = "pytest" },
]
sdist = { url = "https://files.pythonhosted.org/packages/1f/31/27f28431a16b83cab7a636dce59cf397517807d247caa38ee67d65e71ef8/pytest_env-1.1.5.tar.gz", hash = "sha256:91209840aa0e43385073ac464a554ad2947cc2fd663a9debf88d03b01e0cc1cf", size = 8911 }
wheels = [
    { url = "https://files.pythonhosted.org/packages/de/b8/87cfb16045c9d4092cfcf526135d73b88101aac83bc1adcf82dfb5fd3833/pytest_env-1.1.5-py3-none-any.whl", hash = "sha256:ce90cf8772878515c24b31cd97c7fa1f4481cd68d588419fd45f10ecaee6bc30", size = 6141 },
]

[[package]]
name = "pytest-mock"
version = "3.14.0"
source = { registry = "https://pypi.org/simple" }
dependencies = [
    { name = "pytest" },
]
sdist = { url = "https://files.pythonhosted.org/packages/c6/90/a955c3ab35ccd41ad4de556596fa86685bf4fc5ffcc62d22d856cfd4e29a/pytest-mock-3.14.0.tar.gz", hash = "sha256:2719255a1efeceadbc056d6bf3df3d1c5015530fb40cf347c0f9afac88410bd0", size = 32814 }
wheels = [
    { url = "https://files.pythonhosted.org/packages/f2/3b/b26f90f74e2986a82df6e7ac7e319b8ea7ccece1caec9f8ab6104dc70603/pytest_mock-3.14.0-py3-none-any.whl", hash = "sha256:0b72c38033392a5f4621342fe11e9219ac11ec9d375f8e2a0c164539e0d70f6f", size = 9863 },
]

[[package]]
name = "python-dateutil"
version = "2.9.0.post0"
source = { registry = "https://pypi.org/simple" }
dependencies = [
    { name = "six" },
]
sdist = { url = "https://files.pythonhosted.org/packages/66/c0/0c8b6ad9f17a802ee498c46e004a0eb49bc148f2fd230864601a86dcf6db/python-dateutil-2.9.0.post0.tar.gz", hash = "sha256:37dd54208da7e1cd875388217d5e00ebd4179249f90fb72437e91a35459a0ad3", size = 342432 }
wheels = [
    { url = "https://files.pythonhosted.org/packages/ec/57/56b9bcc3c9c6a792fcbaf139543cee77261f3651ca9da0c93f5c1221264b/python_dateutil-2.9.0.post0-py2.py3-none-any.whl", hash = "sha256:a8b2bc7bffae282281c8140a97d3aa9c14da0b136dfe83f850eea9a5f7470427", size = 229892 },
]

[[package]]
name = "python-dotenv"
version = "1.1.0"
source = { registry = "https://pypi.org/simple" }
sdist = { url = "https://files.pythonhosted.org/packages/88/2c/7bb1416c5620485aa793f2de31d3df393d3686aa8a8506d11e10e13c5baf/python_dotenv-1.1.0.tar.gz", hash = "sha256:41f90bc6f5f177fb41f53e87666db362025010eb28f60a01c9143bfa33a2b2d5", size = 39920 }
wheels = [
    { url = "https://files.pythonhosted.org/packages/1e/18/98a99ad95133c6a6e2005fe89faedf294a748bd5dc803008059409ac9b1e/python_dotenv-1.1.0-py3-none-any.whl", hash = "sha256:d7c01d9e2293916c18baf562d95698754b0dbbb5e74d457c45d4f6561fb9d55d", size = 20256 },
]

[[package]]
name = "python-json-logger"
version = "3.3.0"
source = { registry = "https://pypi.org/simple" }
sdist = { url = "https://files.pythonhosted.org/packages/9e/de/d3144a0bceede957f961e975f3752760fbe390d57fbe194baf709d8f1f7b/python_json_logger-3.3.0.tar.gz", hash = "sha256:12b7e74b17775e7d565129296105bbe3910842d9d0eb083fc83a6a617aa8df84", size = 16642 }
wheels = [
    { url = "https://files.pythonhosted.org/packages/08/20/0f2523b9e50a8052bc6a8b732dfc8568abbdc42010aef03a2d750bdab3b2/python_json_logger-3.3.0-py3-none-any.whl", hash = "sha256:dd980fae8cffb24c13caf6e158d3d61c0d6d22342f932cb6e9deedab3d35eec7", size = 15163 },
]

[[package]]
name = "pywin32"
version = "310"
source = { registry = "https://pypi.org/simple" }
wheels = [
    { url = "https://files.pythonhosted.org/packages/6b/ec/4fdbe47932f671d6e348474ea35ed94227fb5df56a7c30cbbb42cd396ed0/pywin32-310-cp312-cp312-win32.whl", hash = "sha256:8a75a5cc3893e83a108c05d82198880704c44bbaee4d06e442e471d3c9ea4f3d", size = 8796239 },
    { url = "https://files.pythonhosted.org/packages/e3/e5/b0627f8bb84e06991bea89ad8153a9e50ace40b2e1195d68e9dff6b03d0f/pywin32-310-cp312-cp312-win_amd64.whl", hash = "sha256:bf5c397c9a9a19a6f62f3fb821fbf36cac08f03770056711f765ec1503972060", size = 9503839 },
    { url = "https://files.pythonhosted.org/packages/1f/32/9ccf53748df72301a89713936645a664ec001abd35ecc8578beda593d37d/pywin32-310-cp312-cp312-win_arm64.whl", hash = "sha256:2349cc906eae872d0663d4d6290d13b90621eaf78964bb1578632ff20e152966", size = 8459470 },
    { url = "https://files.pythonhosted.org/packages/1c/09/9c1b978ffc4ae53999e89c19c77ba882d9fce476729f23ef55211ea1c034/pywin32-310-cp313-cp313-win32.whl", hash = "sha256:5d241a659c496ada3253cd01cfaa779b048e90ce4b2b38cd44168ad555ce74ab", size = 8794384 },
    { url = "https://files.pythonhosted.org/packages/45/3c/b4640f740ffebadd5d34df35fecba0e1cfef8fde9f3e594df91c28ad9b50/pywin32-310-cp313-cp313-win_amd64.whl", hash = "sha256:667827eb3a90208ddbdcc9e860c81bde63a135710e21e4cb3348968e4bd5249e", size = 9503039 },
    { url = "https://files.pythonhosted.org/packages/b4/f4/f785020090fb050e7fb6d34b780f2231f302609dc964672f72bfaeb59a28/pywin32-310-cp313-cp313-win_arm64.whl", hash = "sha256:e308f831de771482b7cf692a1f308f8fca701b2d8f9dde6cc440c7da17e47b33", size = 8458152 },
]

[[package]]
name = "pywinpty"
version = "2.0.15"
source = { registry = "https://pypi.org/simple" }
sdist = { url = "https://files.pythonhosted.org/packages/2d/7c/917f9c4681bb8d34bfbe0b79d36bbcd902651aeab48790df3d30ba0202fb/pywinpty-2.0.15.tar.gz", hash = "sha256:312cf39153a8736c617d45ce8b6ad6cd2107de121df91c455b10ce6bba7a39b2", size = 29017 }
wheels = [
    { url = "https://files.pythonhosted.org/packages/88/e5/9714def18c3a411809771a3fbcec70bffa764b9675afb00048a620fca604/pywinpty-2.0.15-cp312-cp312-win_amd64.whl", hash = "sha256:83a8f20b430bbc5d8957249f875341a60219a4e971580f2ba694fbfb54a45ebc", size = 1405243 },
    { url = "https://files.pythonhosted.org/packages/fb/16/2ab7b3b7f55f3c6929e5f629e1a68362981e4e5fed592a2ed1cb4b4914a5/pywinpty-2.0.15-cp313-cp313-win_amd64.whl", hash = "sha256:ab5920877dd632c124b4ed17bc6dd6ef3b9f86cd492b963ffdb1a67b85b0f408", size = 1405020 },
    { url = "https://files.pythonhosted.org/packages/7c/16/edef3515dd2030db2795dbfbe392232c7a0f3dc41b98e92b38b42ba497c7/pywinpty-2.0.15-cp313-cp313t-win_amd64.whl", hash = "sha256:a4560ad8c01e537708d2790dbe7da7d986791de805d89dd0d3697ca59e9e4901", size = 1404151 },
]

[[package]]
name = "pyyaml"
version = "6.0.2"
source = { registry = "https://pypi.org/simple" }
sdist = { url = "https://files.pythonhosted.org/packages/54/ed/79a089b6be93607fa5cdaedf301d7dfb23af5f25c398d5ead2525b063e17/pyyaml-6.0.2.tar.gz", hash = "sha256:d584d9ec91ad65861cc08d42e834324ef890a082e591037abe114850ff7bbc3e", size = 130631 }
wheels = [
    { url = "https://files.pythonhosted.org/packages/86/0c/c581167fc46d6d6d7ddcfb8c843a4de25bdd27e4466938109ca68492292c/PyYAML-6.0.2-cp312-cp312-macosx_10_9_x86_64.whl", hash = "sha256:c70c95198c015b85feafc136515252a261a84561b7b1d51e3384e0655ddf25ab", size = 183873 },
    { url = "https://files.pythonhosted.org/packages/a8/0c/38374f5bb272c051e2a69281d71cba6fdb983413e6758b84482905e29a5d/PyYAML-6.0.2-cp312-cp312-macosx_11_0_arm64.whl", hash = "sha256:ce826d6ef20b1bc864f0a68340c8b3287705cae2f8b4b1d932177dcc76721725", size = 173302 },
    { url = "https://files.pythonhosted.org/packages/c3/93/9916574aa8c00aa06bbac729972eb1071d002b8e158bd0e83a3b9a20a1f7/PyYAML-6.0.2-cp312-cp312-manylinux_2_17_aarch64.manylinux2014_aarch64.whl", hash = "sha256:1f71ea527786de97d1a0cc0eacd1defc0985dcf6b3f17bb77dcfc8c34bec4dc5", size = 739154 },
    { url = "https://files.pythonhosted.org/packages/95/0f/b8938f1cbd09739c6da569d172531567dbcc9789e0029aa070856f123984/PyYAML-6.0.2-cp312-cp312-manylinux_2_17_s390x.manylinux2014_s390x.whl", hash = "sha256:9b22676e8097e9e22e36d6b7bda33190d0d400f345f23d4065d48f4ca7ae0425", size = 766223 },
    { url = "https://files.pythonhosted.org/packages/b9/2b/614b4752f2e127db5cc206abc23a8c19678e92b23c3db30fc86ab731d3bd/PyYAML-6.0.2-cp312-cp312-manylinux_2_17_x86_64.manylinux2014_x86_64.whl", hash = "sha256:80bab7bfc629882493af4aa31a4cfa43a4c57c83813253626916b8c7ada83476", size = 767542 },
    { url = "https://files.pythonhosted.org/packages/d4/00/dd137d5bcc7efea1836d6264f049359861cf548469d18da90cd8216cf05f/PyYAML-6.0.2-cp312-cp312-musllinux_1_1_aarch64.whl", hash = "sha256:0833f8694549e586547b576dcfaba4a6b55b9e96098b36cdc7ebefe667dfed48", size = 731164 },
    { url = "https://files.pythonhosted.org/packages/c9/1f/4f998c900485e5c0ef43838363ba4a9723ac0ad73a9dc42068b12aaba4e4/PyYAML-6.0.2-cp312-cp312-musllinux_1_1_x86_64.whl", hash = "sha256:8b9c7197f7cb2738065c481a0461e50ad02f18c78cd75775628afb4d7137fb3b", size = 756611 },
    { url = "https://files.pythonhosted.org/packages/df/d1/f5a275fdb252768b7a11ec63585bc38d0e87c9e05668a139fea92b80634c/PyYAML-6.0.2-cp312-cp312-win32.whl", hash = "sha256:ef6107725bd54b262d6dedcc2af448a266975032bc85ef0172c5f059da6325b4", size = 140591 },
    { url = "https://files.pythonhosted.org/packages/0c/e8/4f648c598b17c3d06e8753d7d13d57542b30d56e6c2dedf9c331ae56312e/PyYAML-6.0.2-cp312-cp312-win_amd64.whl", hash = "sha256:7e7401d0de89a9a855c839bc697c079a4af81cf878373abd7dc625847d25cbd8", size = 156338 },
    { url = "https://files.pythonhosted.org/packages/ef/e3/3af305b830494fa85d95f6d95ef7fa73f2ee1cc8ef5b495c7c3269fb835f/PyYAML-6.0.2-cp313-cp313-macosx_10_13_x86_64.whl", hash = "sha256:efdca5630322a10774e8e98e1af481aad470dd62c3170801852d752aa7a783ba", size = 181309 },
    { url = "https://files.pythonhosted.org/packages/45/9f/3b1c20a0b7a3200524eb0076cc027a970d320bd3a6592873c85c92a08731/PyYAML-6.0.2-cp313-cp313-macosx_11_0_arm64.whl", hash = "sha256:50187695423ffe49e2deacb8cd10510bc361faac997de9efef88badc3bb9e2d1", size = 171679 },
    { url = "https://files.pythonhosted.org/packages/7c/9a/337322f27005c33bcb656c655fa78325b730324c78620e8328ae28b64d0c/PyYAML-6.0.2-cp313-cp313-manylinux_2_17_aarch64.manylinux2014_aarch64.whl", hash = "sha256:0ffe8360bab4910ef1b9e87fb812d8bc0a308b0d0eef8c8f44e0254ab3b07133", size = 733428 },
    { url = "https://files.pythonhosted.org/packages/a3/69/864fbe19e6c18ea3cc196cbe5d392175b4cf3d5d0ac1403ec3f2d237ebb5/PyYAML-6.0.2-cp313-cp313-manylinux_2_17_s390x.manylinux2014_s390x.whl", hash = "sha256:17e311b6c678207928d649faa7cb0d7b4c26a0ba73d41e99c4fff6b6c3276484", size = 763361 },
    { url = "https://files.pythonhosted.org/packages/04/24/b7721e4845c2f162d26f50521b825fb061bc0a5afcf9a386840f23ea19fa/PyYAML-6.0.2-cp313-cp313-manylinux_2_17_x86_64.manylinux2014_x86_64.whl", hash = "sha256:70b189594dbe54f75ab3a1acec5f1e3faa7e8cf2f1e08d9b561cb41b845f69d5", size = 759523 },
    { url = "https://files.pythonhosted.org/packages/2b/b2/e3234f59ba06559c6ff63c4e10baea10e5e7df868092bf9ab40e5b9c56b6/PyYAML-6.0.2-cp313-cp313-musllinux_1_1_aarch64.whl", hash = "sha256:41e4e3953a79407c794916fa277a82531dd93aad34e29c2a514c2c0c5fe971cc", size = 726660 },
    { url = "https://files.pythonhosted.org/packages/fe/0f/25911a9f080464c59fab9027482f822b86bf0608957a5fcc6eaac85aa515/PyYAML-6.0.2-cp313-cp313-musllinux_1_1_x86_64.whl", hash = "sha256:68ccc6023a3400877818152ad9a1033e3db8625d899c72eacb5a668902e4d652", size = 751597 },
    { url = "https://files.pythonhosted.org/packages/14/0d/e2c3b43bbce3cf6bd97c840b46088a3031085179e596d4929729d8d68270/PyYAML-6.0.2-cp313-cp313-win32.whl", hash = "sha256:bc2fa7c6b47d6bc618dd7fb02ef6fdedb1090ec036abab80d4681424b84c1183", size = 140527 },
    { url = "https://files.pythonhosted.org/packages/fa/de/02b54f42487e3d3c6efb3f89428677074ca7bf43aae402517bc7cca949f3/PyYAML-6.0.2-cp313-cp313-win_amd64.whl", hash = "sha256:8388ee1976c416731879ac16da0aff3f63b286ffdd57cdeb95f3f2e085687563", size = 156446 },
]

[[package]]
name = "pyzmq"
version = "26.4.0"
source = { registry = "https://pypi.org/simple" }
dependencies = [
    { name = "cffi", marker = "implementation_name == 'pypy'" },
]
sdist = { url = "https://files.pythonhosted.org/packages/b1/11/b9213d25230ac18a71b39b3723494e57adebe36e066397b961657b3b41c1/pyzmq-26.4.0.tar.gz", hash = "sha256:4bd13f85f80962f91a651a7356fe0472791a5f7a92f227822b5acf44795c626d", size = 278293 }
wheels = [
    { url = "https://files.pythonhosted.org/packages/10/44/a778555ebfdf6c7fc00816aad12d185d10a74d975800341b1bc36bad1187/pyzmq-26.4.0-cp312-cp312-macosx_10_15_universal2.whl", hash = "sha256:5227cb8da4b6f68acfd48d20c588197fd67745c278827d5238c707daf579227b", size = 1341586 },
    { url = "https://files.pythonhosted.org/packages/9c/4f/f3a58dc69ac757e5103be3bd41fb78721a5e17da7cc617ddb56d973a365c/pyzmq-26.4.0-cp312-cp312-manylinux_2_17_aarch64.manylinux2014_aarch64.whl", hash = "sha256:e1c07a7fa7f7ba86554a2b1bef198c9fed570c08ee062fd2fd6a4dcacd45f905", size = 665880 },
    { url = "https://files.pythonhosted.org/packages/fe/45/50230bcfb3ae5cb98bee683b6edeba1919f2565d7cc1851d3c38e2260795/pyzmq-26.4.0-cp312-cp312-manylinux_2_17_i686.manylinux2014_i686.whl", hash = "sha256:ae775fa83f52f52de73183f7ef5395186f7105d5ed65b1ae65ba27cb1260de2b", size = 902216 },
    { url = "https://files.pythonhosted.org/packages/41/59/56bbdc5689be5e13727491ad2ba5efd7cd564365750514f9bc8f212eef82/pyzmq-26.4.0-cp312-cp312-manylinux_2_17_x86_64.manylinux2014_x86_64.whl", hash = "sha256:66c760d0226ebd52f1e6b644a9e839b5db1e107a23f2fcd46ec0569a4fdd4e63", size = 859814 },
    { url = "https://files.pythonhosted.org/packages/81/b1/57db58cfc8af592ce94f40649bd1804369c05b2190e4cbc0a2dad572baeb/pyzmq-26.4.0-cp312-cp312-manylinux_2_28_x86_64.whl", hash = "sha256:ef8c6ecc1d520debc147173eaa3765d53f06cd8dbe7bd377064cdbc53ab456f5", size = 855889 },
    { url = "https://files.pythonhosted.org/packages/e8/92/47542e629cbac8f221c230a6d0f38dd3d9cff9f6f589ed45fdf572ffd726/pyzmq-26.4.0-cp312-cp312-musllinux_1_1_aarch64.whl", hash = "sha256:3150ef4084e163dec29ae667b10d96aad309b668fac6810c9e8c27cf543d6e0b", size = 1197153 },
    { url = "https://files.pythonhosted.org/packages/07/e5/b10a979d1d565d54410afc87499b16c96b4a181af46e7645ab4831b1088c/pyzmq-26.4.0-cp312-cp312-musllinux_1_1_i686.whl", hash = "sha256:4448c9e55bf8329fa1dcedd32f661bf611214fa70c8e02fee4347bc589d39a84", size = 1507352 },
    { url = "https://files.pythonhosted.org/packages/ab/58/5a23db84507ab9c01c04b1232a7a763be66e992aa2e66498521bbbc72a71/pyzmq-26.4.0-cp312-cp312-musllinux_1_1_x86_64.whl", hash = "sha256:e07dde3647afb084d985310d067a3efa6efad0621ee10826f2cb2f9a31b89d2f", size = 1406834 },
    { url = "https://files.pythonhosted.org/packages/22/74/aaa837b331580c13b79ac39396601fb361454ee184ca85e8861914769b99/pyzmq-26.4.0-cp312-cp312-win32.whl", hash = "sha256:ba034a32ecf9af72adfa5ee383ad0fd4f4e38cdb62b13624278ef768fe5b5b44", size = 577992 },
    { url = "https://files.pythonhosted.org/packages/30/0f/55f8c02c182856743b82dde46b2dc3e314edda7f1098c12a8227eeda0833/pyzmq-26.4.0-cp312-cp312-win_amd64.whl", hash = "sha256:056a97aab4064f526ecb32f4343917a4022a5d9efb6b9df990ff72e1879e40be", size = 640466 },
    { url = "https://files.pythonhosted.org/packages/e4/29/073779afc3ef6f830b8de95026ef20b2d1ec22d0324d767748d806e57379/pyzmq-26.4.0-cp312-cp312-win_arm64.whl", hash = "sha256:2f23c750e485ce1eb639dbd576d27d168595908aa2d60b149e2d9e34c9df40e0", size = 556342 },
    { url = "https://files.pythonhosted.org/packages/d7/20/fb2c92542488db70f833b92893769a569458311a76474bda89dc4264bd18/pyzmq-26.4.0-cp313-cp313-macosx_10_15_universal2.whl", hash = "sha256:c43fac689880f5174d6fc864857d1247fe5cfa22b09ed058a344ca92bf5301e3", size = 1339484 },
    { url = "https://files.pythonhosted.org/packages/58/29/2f06b9cabda3a6ea2c10f43e67ded3e47fc25c54822e2506dfb8325155d4/pyzmq-26.4.0-cp313-cp313-manylinux_2_17_aarch64.manylinux2014_aarch64.whl", hash = "sha256:902aca7eba477657c5fb81c808318460328758e8367ecdd1964b6330c73cae43", size = 666106 },
    { url = "https://files.pythonhosted.org/packages/77/e4/dcf62bd29e5e190bd21bfccaa4f3386e01bf40d948c239239c2f1e726729/pyzmq-26.4.0-cp313-cp313-manylinux_2_17_i686.manylinux2014_i686.whl", hash = "sha256:e5e48a830bfd152fe17fbdeaf99ac5271aa4122521bf0d275b6b24e52ef35eb6", size = 902056 },
    { url = "https://files.pythonhosted.org/packages/1a/cf/b36b3d7aea236087d20189bec1a87eeb2b66009731d7055e5c65f845cdba/pyzmq-26.4.0-cp313-cp313-manylinux_2_17_x86_64.manylinux2014_x86_64.whl", hash = "sha256:31be2b6de98c824c06f5574331f805707c667dc8f60cb18580b7de078479891e", size = 860148 },
    { url = "https://files.pythonhosted.org/packages/18/a6/f048826bc87528c208e90604c3bf573801e54bd91e390cbd2dfa860e82dc/pyzmq-26.4.0-cp313-cp313-manylinux_2_28_x86_64.whl", hash = "sha256:6332452034be001bbf3206ac59c0d2a7713de5f25bb38b06519fc6967b7cf771", size = 855983 },
    { url = "https://files.pythonhosted.org/packages/0a/27/454d34ab6a1d9772a36add22f17f6b85baf7c16e14325fa29e7202ca8ee8/pyzmq-26.4.0-cp313-cp313-musllinux_1_1_aarch64.whl", hash = "sha256:da8c0f5dd352136853e6a09b1b986ee5278dfddfebd30515e16eae425c872b30", size = 1197274 },
    { url = "https://files.pythonhosted.org/packages/f4/3d/7abfeab6b83ad38aa34cbd57c6fc29752c391e3954fd12848bd8d2ec0df6/pyzmq-26.4.0-cp313-cp313-musllinux_1_1_i686.whl", hash = "sha256:f4ccc1a0a2c9806dda2a2dd118a3b7b681e448f3bb354056cad44a65169f6d86", size = 1507120 },
    { url = "https://files.pythonhosted.org/packages/13/ff/bc8d21dbb9bc8705126e875438a1969c4f77e03fc8565d6901c7933a3d01/pyzmq-26.4.0-cp313-cp313-musllinux_1_1_x86_64.whl", hash = "sha256:1c0b5fceadbab461578daf8d1dcc918ebe7ddd2952f748cf30c7cf2de5d51101", size = 1406738 },
    { url = "https://files.pythonhosted.org/packages/f5/5d/d4cd85b24de71d84d81229e3bbb13392b2698432cf8fdcea5afda253d587/pyzmq-26.4.0-cp313-cp313-win32.whl", hash = "sha256:28e2b0ff5ba4b3dd11062d905682bad33385cfa3cc03e81abd7f0822263e6637", size = 577826 },
    { url = "https://files.pythonhosted.org/packages/c6/6c/f289c1789d7bb6e5a3b3bef7b2a55089b8561d17132be7d960d3ff33b14e/pyzmq-26.4.0-cp313-cp313-win_amd64.whl", hash = "sha256:23ecc9d241004c10e8b4f49d12ac064cd7000e1643343944a10df98e57bc544b", size = 640406 },
    { url = "https://files.pythonhosted.org/packages/b3/99/676b8851cb955eb5236a0c1e9ec679ea5ede092bf8bf2c8a68d7e965cac3/pyzmq-26.4.0-cp313-cp313-win_arm64.whl", hash = "sha256:1edb0385c7f025045d6e0f759d4d3afe43c17a3d898914ec6582e6f464203c08", size = 556216 },
    { url = "https://files.pythonhosted.org/packages/65/c2/1fac340de9d7df71efc59d9c50fc7a635a77b103392d1842898dd023afcb/pyzmq-26.4.0-cp313-cp313t-macosx_10_15_universal2.whl", hash = "sha256:93a29e882b2ba1db86ba5dd5e88e18e0ac6b627026c5cfbec9983422011b82d4", size = 1333769 },
    { url = "https://files.pythonhosted.org/packages/5c/c7/6c03637e8d742c3b00bec4f5e4cd9d1c01b2f3694c6f140742e93ca637ed/pyzmq-26.4.0-cp313-cp313t-manylinux_2_17_aarch64.manylinux2014_aarch64.whl", hash = "sha256:cb45684f276f57110bb89e4300c00f1233ca631f08f5f42528a5c408a79efc4a", size = 658826 },
    { url = "https://files.pythonhosted.org/packages/a5/97/a8dca65913c0f78e0545af2bb5078aebfc142ca7d91cdaffa1fbc73e5dbd/pyzmq-26.4.0-cp313-cp313t-manylinux_2_17_i686.manylinux2014_i686.whl", hash = "sha256:f72073e75260cb301aad4258ad6150fa7f57c719b3f498cb91e31df16784d89b", size = 891650 },
    { url = "https://files.pythonhosted.org/packages/7d/7e/f63af1031eb060bf02d033732b910fe48548dcfdbe9c785e9f74a6cc6ae4/pyzmq-26.4.0-cp313-cp313t-manylinux_2_17_x86_64.manylinux2014_x86_64.whl", hash = "sha256:be37e24b13026cfedd233bcbbccd8c0bcd2fdd186216094d095f60076201538d", size = 849776 },
    { url = "https://files.pythonhosted.org/packages/f6/fa/1a009ce582802a895c0d5fe9413f029c940a0a8ee828657a3bb0acffd88b/pyzmq-26.4.0-cp313-cp313t-manylinux_2_28_x86_64.whl", hash = "sha256:237b283044934d26f1eeff4075f751b05d2f3ed42a257fc44386d00df6a270cf", size = 842516 },
    { url = "https://files.pythonhosted.org/packages/6e/bc/f88b0bad0f7a7f500547d71e99f10336f2314e525d4ebf576a1ea4a1d903/pyzmq-26.4.0-cp313-cp313t-musllinux_1_1_aarch64.whl", hash = "sha256:b30f862f6768b17040929a68432c8a8be77780317f45a353cb17e423127d250c", size = 1189183 },
    { url = "https://files.pythonhosted.org/packages/d9/8c/db446a3dd9cf894406dec2e61eeffaa3c07c3abb783deaebb9812c4af6a5/pyzmq-26.4.0-cp313-cp313t-musllinux_1_1_i686.whl", hash = "sha256:c80fcd3504232f13617c6ab501124d373e4895424e65de8b72042333316f64a8", size = 1495501 },
    { url = "https://files.pythonhosted.org/packages/05/4c/bf3cad0d64c3214ac881299c4562b815f05d503bccc513e3fd4fdc6f67e4/pyzmq-26.4.0-cp313-cp313t-musllinux_1_1_x86_64.whl", hash = "sha256:26a2a7451606b87f67cdeca2c2789d86f605da08b4bd616b1a9981605ca3a364", size = 1395540 },
]

[[package]]
name = "referencing"
version = "0.36.2"
source = { registry = "https://pypi.org/simple" }
dependencies = [
    { name = "attrs" },
    { name = "rpds-py" },
    { name = "typing-extensions", marker = "python_full_version < '3.13'" },
]
sdist = { url = "https://files.pythonhosted.org/packages/2f/db/98b5c277be99dd18bfd91dd04e1b759cad18d1a338188c936e92f921c7e2/referencing-0.36.2.tar.gz", hash = "sha256:df2e89862cd09deabbdba16944cc3f10feb6b3e6f18e902f7cc25609a34775aa", size = 74744 }
wheels = [
    { url = "https://files.pythonhosted.org/packages/c1/b1/3baf80dc6d2b7bc27a95a67752d0208e410351e3feb4eb78de5f77454d8d/referencing-0.36.2-py3-none-any.whl", hash = "sha256:e8699adbbf8b5c7de96d8ffa0eb5c158b3beafce084968e2ea8bb08c6794dcd0", size = 26775 },
]

[[package]]
name = "requests"
version = "2.32.3"
source = { registry = "https://pypi.org/simple" }
dependencies = [
    { name = "certifi" },
    { name = "charset-normalizer" },
    { name = "idna" },
    { name = "urllib3" },
]
sdist = { url = "https://files.pythonhosted.org/packages/63/70/2bf7780ad2d390a8d301ad0b550f1581eadbd9a20f896afe06353c2a2913/requests-2.32.3.tar.gz", hash = "sha256:55365417734eb18255590a9ff9eb97e9e1da868d4ccd6402399eaf68af20a760", size = 131218 }
wheels = [
    { url = "https://files.pythonhosted.org/packages/f9/9b/335f9764261e915ed497fcdeb11df5dfd6f7bf257d4a6a2a686d80da4d54/requests-2.32.3-py3-none-any.whl", hash = "sha256:70761cfe03c773ceb22aa2f671b4757976145175cdfca038c02654d061d6dcc6", size = 64928 },
]

[[package]]
name = "rfc3339-validator"
version = "0.1.4"
source = { registry = "https://pypi.org/simple" }
dependencies = [
    { name = "six" },
]
sdist = { url = "https://files.pythonhosted.org/packages/28/ea/a9387748e2d111c3c2b275ba970b735e04e15cdb1eb30693b6b5708c4dbd/rfc3339_validator-0.1.4.tar.gz", hash = "sha256:138a2abdf93304ad60530167e51d2dfb9549521a836871b88d7f4695d0022f6b", size = 5513 }
wheels = [
    { url = "https://files.pythonhosted.org/packages/7b/44/4e421b96b67b2daff264473f7465db72fbdf36a07e05494f50300cc7b0c6/rfc3339_validator-0.1.4-py2.py3-none-any.whl", hash = "sha256:24f6ec1eda14ef823da9e36ec7113124b39c04d50a4d3d3a3c2859577e7791fa", size = 3490 },
]

[[package]]
name = "rfc3986-validator"
version = "0.1.1"
source = { registry = "https://pypi.org/simple" }
sdist = { url = "https://files.pythonhosted.org/packages/da/88/f270de456dd7d11dcc808abfa291ecdd3f45ff44e3b549ffa01b126464d0/rfc3986_validator-0.1.1.tar.gz", hash = "sha256:3d44bde7921b3b9ec3ae4e3adca370438eccebc676456449b145d533b240d055", size = 6760 }
wheels = [
    { url = "https://files.pythonhosted.org/packages/9e/51/17023c0f8f1869d8806b979a2bffa3f861f26a3f1a66b094288323fba52f/rfc3986_validator-0.1.1-py2.py3-none-any.whl", hash = "sha256:2f235c432ef459970b4306369336b9d5dbdda31b510ca1e327636e01f528bfa9", size = 4242 },
]

[[package]]
name = "rpds-py"
version = "0.24.0"
source = { registry = "https://pypi.org/simple" }
sdist = { url = "https://files.pythonhosted.org/packages/0b/b3/52b213298a0ba7097c7ea96bee95e1947aa84cc816d48cebb539770cdf41/rpds_py-0.24.0.tar.gz", hash = "sha256:772cc1b2cd963e7e17e6cc55fe0371fb9c704d63e44cacec7b9b7f523b78919e", size = 26863 }
wheels = [
    { url = "https://files.pythonhosted.org/packages/1a/e0/1c55f4a3be5f1ca1a4fd1f3ff1504a1478c1ed48d84de24574c4fa87e921/rpds_py-0.24.0-cp312-cp312-macosx_10_12_x86_64.whl", hash = "sha256:d8551e733626afec514b5d15befabea0dd70a343a9f23322860c4f16a9430205", size = 366945 },
    { url = "https://files.pythonhosted.org/packages/39/1b/a3501574fbf29118164314dbc800d568b8c1c7b3258b505360e8abb3902c/rpds_py-0.24.0-cp312-cp312-macosx_11_0_arm64.whl", hash = "sha256:0e374c0ce0ca82e5b67cd61fb964077d40ec177dd2c4eda67dba130de09085c7", size = 351935 },
    { url = "https://files.pythonhosted.org/packages/dc/47/77d3d71c55f6a374edde29f1aca0b2e547325ed00a9da820cabbc9497d2b/rpds_py-0.24.0-cp312-cp312-manylinux_2_17_aarch64.manylinux2014_aarch64.whl", hash = "sha256:d69d003296df4840bd445a5d15fa5b6ff6ac40496f956a221c4d1f6f7b4bc4d9", size = 390817 },
    { url = "https://files.pythonhosted.org/packages/4e/ec/1e336ee27484379e19c7f9cc170f4217c608aee406d3ae3a2e45336bff36/rpds_py-0.24.0-cp312-cp312-manylinux_2_17_armv7l.manylinux2014_armv7l.whl", hash = "sha256:8212ff58ac6dfde49946bea57474a386cca3f7706fc72c25b772b9ca4af6b79e", size = 401983 },
    { url = "https://files.pythonhosted.org/packages/07/f8/39b65cbc272c635eaea6d393c2ad1ccc81c39eca2db6723a0ca4b2108fce/rpds_py-0.24.0-cp312-cp312-manylinux_2_17_ppc64le.manylinux2014_ppc64le.whl", hash = "sha256:528927e63a70b4d5f3f5ccc1fa988a35456eb5d15f804d276709c33fc2f19bda", size = 451719 },
    { url = "https://files.pythonhosted.org/packages/32/05/05c2b27dd9c30432f31738afed0300659cb9415db0ff7429b05dfb09bbde/rpds_py-0.24.0-cp312-cp312-manylinux_2_17_s390x.manylinux2014_s390x.whl", hash = "sha256:a824d2c7a703ba6daaca848f9c3d5cb93af0505be505de70e7e66829affd676e", size = 442546 },
    { url = "https://files.pythonhosted.org/packages/7d/e0/19383c8b5d509bd741532a47821c3e96acf4543d0832beba41b4434bcc49/rpds_py-0.24.0-cp312-cp312-manylinux_2_17_x86_64.manylinux2014_x86_64.whl", hash = "sha256:44d51febb7a114293ffd56c6cf4736cb31cd68c0fddd6aa303ed09ea5a48e029", size = 393695 },
    { url = "https://files.pythonhosted.org/packages/9d/15/39f14e96d94981d0275715ae8ea564772237f3fa89bc3c21e24de934f2c7/rpds_py-0.24.0-cp312-cp312-manylinux_2_5_i686.manylinux1_i686.whl", hash = "sha256:3fab5f4a2c64a8fb64fc13b3d139848817a64d467dd6ed60dcdd6b479e7febc9", size = 427218 },
    { url = "https://files.pythonhosted.org/packages/22/b9/12da7124905a680f690da7a9de6f11de770b5e359f5649972f7181c8bf51/rpds_py-0.24.0-cp312-cp312-musllinux_1_2_aarch64.whl", hash = "sha256:9be4f99bee42ac107870c61dfdb294d912bf81c3c6d45538aad7aecab468b6b7", size = 568062 },
    { url = "https://files.pythonhosted.org/packages/88/17/75229017a2143d915f6f803721a6d721eca24f2659c5718a538afa276b4f/rpds_py-0.24.0-cp312-cp312-musllinux_1_2_i686.whl", hash = "sha256:564c96b6076a98215af52f55efa90d8419cc2ef45d99e314fddefe816bc24f91", size = 596262 },
    { url = "https://files.pythonhosted.org/packages/aa/64/8e8a1d8bd1b6b638d6acb6d41ab2cec7f2067a5b8b4c9175703875159a7c/rpds_py-0.24.0-cp312-cp312-musllinux_1_2_x86_64.whl", hash = "sha256:75a810b7664c17f24bf2ffd7f92416c00ec84b49bb68e6a0d93e542406336b56", size = 564306 },
    { url = "https://files.pythonhosted.org/packages/68/1c/a7eac8d8ed8cb234a9b1064647824c387753343c3fab6ed7c83481ed0be7/rpds_py-0.24.0-cp312-cp312-win32.whl", hash = "sha256:f6016bd950be4dcd047b7475fdf55fb1e1f59fc7403f387be0e8123e4a576d30", size = 224281 },
    { url = "https://files.pythonhosted.org/packages/bb/46/b8b5424d1d21f2f2f3f2d468660085318d4f74a8df8289e3dd6ad224d488/rpds_py-0.24.0-cp312-cp312-win_amd64.whl", hash = "sha256:998c01b8e71cf051c28f5d6f1187abbdf5cf45fc0efce5da6c06447cba997034", size = 239719 },
    { url = "https://files.pythonhosted.org/packages/9d/c3/3607abc770395bc6d5a00cb66385a5479fb8cd7416ddef90393b17ef4340/rpds_py-0.24.0-cp313-cp313-macosx_10_12_x86_64.whl", hash = "sha256:3d2d8e4508e15fc05b31285c4b00ddf2e0eb94259c2dc896771966a163122a0c", size = 367072 },
    { url = "https://files.pythonhosted.org/packages/d8/35/8c7ee0fe465793e3af3298dc5a9f3013bd63e7a69df04ccfded8293a4982/rpds_py-0.24.0-cp313-cp313-macosx_11_0_arm64.whl", hash = "sha256:0f00c16e089282ad68a3820fd0c831c35d3194b7cdc31d6e469511d9bffc535c", size = 351919 },
    { url = "https://files.pythonhosted.org/packages/91/d3/7e1b972501eb5466b9aca46a9c31bcbbdc3ea5a076e9ab33f4438c1d069d/rpds_py-0.24.0-cp313-cp313-manylinux_2_17_aarch64.manylinux2014_aarch64.whl", hash = "sha256:951cc481c0c395c4a08639a469d53b7d4afa252529a085418b82a6b43c45c240", size = 390360 },
    { url = "https://files.pythonhosted.org/packages/a2/a8/ccabb50d3c91c26ad01f9b09a6a3b03e4502ce51a33867c38446df9f896b/rpds_py-0.24.0-cp313-cp313-manylinux_2_17_armv7l.manylinux2014_armv7l.whl", hash = "sha256:c9ca89938dff18828a328af41ffdf3902405a19f4131c88e22e776a8e228c5a8", size = 400704 },
    { url = "https://files.pythonhosted.org/packages/53/ae/5fa5bf0f3bc6ce21b5ea88fc0ecd3a439e7cb09dd5f9ffb3dbe1b6894fc5/rpds_py-0.24.0-cp313-cp313-manylinux_2_17_ppc64le.manylinux2014_ppc64le.whl", hash = "sha256:ed0ef550042a8dbcd657dfb284a8ee00f0ba269d3f2286b0493b15a5694f9fe8", size = 450839 },
    { url = "https://files.pythonhosted.org/packages/e3/ac/c4e18b36d9938247e2b54f6a03746f3183ca20e1edd7d3654796867f5100/rpds_py-0.24.0-cp313-cp313-manylinux_2_17_s390x.manylinux2014_s390x.whl", hash = "sha256:2b2356688e5d958c4d5cb964af865bea84db29971d3e563fb78e46e20fe1848b", size = 441494 },
    { url = "https://files.pythonhosted.org/packages/bf/08/b543969c12a8f44db6c0f08ced009abf8f519191ca6985509e7c44102e3c/rpds_py-0.24.0-cp313-cp313-manylinux_2_17_x86_64.manylinux2014_x86_64.whl", hash = "sha256:78884d155fd15d9f64f5d6124b486f3d3f7fd7cd71a78e9670a0f6f6ca06fb2d", size = 393185 },
    { url = "https://files.pythonhosted.org/packages/da/7e/f6eb6a7042ce708f9dfc781832a86063cea8a125bbe451d663697b51944f/rpds_py-0.24.0-cp313-cp313-manylinux_2_5_i686.manylinux1_i686.whl", hash = "sha256:6a4a535013aeeef13c5532f802708cecae8d66c282babb5cd916379b72110cf7", size = 426168 },
    { url = "https://files.pythonhosted.org/packages/38/b0/6cd2bb0509ac0b51af4bb138e145b7c4c902bb4b724d6fd143689d6e0383/rpds_py-0.24.0-cp313-cp313-musllinux_1_2_aarch64.whl", hash = "sha256:84e0566f15cf4d769dade9b366b7b87c959be472c92dffb70462dd0844d7cbad", size = 567622 },
    { url = "https://files.pythonhosted.org/packages/64/b0/c401f4f077547d98e8b4c2ec6526a80e7cb04f519d416430ec1421ee9e0b/rpds_py-0.24.0-cp313-cp313-musllinux_1_2_i686.whl", hash = "sha256:823e74ab6fbaa028ec89615ff6acb409e90ff45580c45920d4dfdddb069f2120", size = 595435 },
    { url = "https://files.pythonhosted.org/packages/9f/ec/7993b6e803294c87b61c85bd63e11142ccfb2373cf88a61ec602abcbf9d6/rpds_py-0.24.0-cp313-cp313-musllinux_1_2_x86_64.whl", hash = "sha256:c61a2cb0085c8783906b2f8b1f16a7e65777823c7f4d0a6aaffe26dc0d358dd9", size = 563762 },
    { url = "https://files.pythonhosted.org/packages/1f/29/4508003204cb2f461dc2b83dd85f8aa2b915bc98fe6046b9d50d4aa05401/rpds_py-0.24.0-cp313-cp313-win32.whl", hash = "sha256:60d9b630c8025b9458a9d114e3af579a2c54bd32df601c4581bd054e85258143", size = 223510 },
    { url = "https://files.pythonhosted.org/packages/f9/12/09e048d1814195e01f354155fb772fb0854bd3450b5f5a82224b3a319f0e/rpds_py-0.24.0-cp313-cp313-win_amd64.whl", hash = "sha256:6eea559077d29486c68218178ea946263b87f1c41ae7f996b1f30a983c476a5a", size = 239075 },
    { url = "https://files.pythonhosted.org/packages/d2/03/5027cde39bb2408d61e4dd0cf81f815949bb629932a6c8df1701d0257fc4/rpds_py-0.24.0-cp313-cp313t-macosx_10_12_x86_64.whl", hash = "sha256:d09dc82af2d3c17e7dd17120b202a79b578d79f2b5424bda209d9966efeed114", size = 362974 },
    { url = "https://files.pythonhosted.org/packages/bf/10/24d374a2131b1ffafb783e436e770e42dfdb74b69a2cd25eba8c8b29d861/rpds_py-0.24.0-cp313-cp313t-macosx_11_0_arm64.whl", hash = "sha256:5fc13b44de6419d1e7a7e592a4885b323fbc2f46e1f22151e3a8ed3b8b920405", size = 348730 },
    { url = "https://files.pythonhosted.org/packages/7a/d1/1ef88d0516d46cd8df12e5916966dbf716d5ec79b265eda56ba1b173398c/rpds_py-0.24.0-cp313-cp313t-manylinux_2_17_aarch64.manylinux2014_aarch64.whl", hash = "sha256:c347a20d79cedc0a7bd51c4d4b7dbc613ca4e65a756b5c3e57ec84bd43505b47", size = 387627 },
    { url = "https://files.pythonhosted.org/packages/4e/35/07339051b8b901ecefd449ebf8e5522e92bcb95e1078818cbfd9db8e573c/rpds_py-0.24.0-cp313-cp313t-manylinux_2_17_armv7l.manylinux2014_armv7l.whl", hash = "sha256:20f2712bd1cc26a3cc16c5a1bfee9ed1abc33d4cdf1aabd297fe0eb724df4272", size = 394094 },
    { url = "https://files.pythonhosted.org/packages/dc/62/ee89ece19e0ba322b08734e95441952062391065c157bbd4f8802316b4f1/rpds_py-0.24.0-cp313-cp313t-manylinux_2_17_ppc64le.manylinux2014_ppc64le.whl", hash = "sha256:aad911555286884be1e427ef0dc0ba3929e6821cbeca2194b13dc415a462c7fd", size = 449639 },
    { url = "https://files.pythonhosted.org/packages/15/24/b30e9f9e71baa0b9dada3a4ab43d567c6b04a36d1cb531045f7a8a0a7439/rpds_py-0.24.0-cp313-cp313t-manylinux_2_17_s390x.manylinux2014_s390x.whl", hash = "sha256:0aeb3329c1721c43c58cae274d7d2ca85c1690d89485d9c63a006cb79a85771a", size = 438584 },
    { url = "https://files.pythonhosted.org/packages/28/d9/49f7b8f3b4147db13961e19d5e30077cd0854ccc08487026d2cb2142aa4a/rpds_py-0.24.0-cp313-cp313t-manylinux_2_17_x86_64.manylinux2014_x86_64.whl", hash = "sha256:2a0f156e9509cee987283abd2296ec816225145a13ed0391df8f71bf1d789e2d", size = 391047 },
    { url = "https://files.pythonhosted.org/packages/49/b0/e66918d0972c33a259ba3cd7b7ff10ed8bd91dbcfcbec6367b21f026db75/rpds_py-0.24.0-cp313-cp313t-manylinux_2_5_i686.manylinux1_i686.whl", hash = "sha256:aa6800adc8204ce898c8a424303969b7aa6a5e4ad2789c13f8648739830323b7", size = 418085 },
    { url = "https://files.pythonhosted.org/packages/e1/6b/99ed7ea0a94c7ae5520a21be77a82306aac9e4e715d4435076ead07d05c6/rpds_py-0.24.0-cp313-cp313t-musllinux_1_2_aarch64.whl", hash = "sha256:a18fc371e900a21d7392517c6f60fe859e802547309e94313cd8181ad9db004d", size = 564498 },
    { url = "https://files.pythonhosted.org/packages/28/26/1cacfee6b800e6fb5f91acecc2e52f17dbf8b0796a7c984b4568b6d70e38/rpds_py-0.24.0-cp313-cp313t-musllinux_1_2_i686.whl", hash = "sha256:9168764133fd919f8dcca2ead66de0105f4ef5659cbb4fa044f7014bed9a1797", size = 590202 },
    { url = "https://files.pythonhosted.org/packages/a9/9e/57bd2f9fba04a37cef673f9a66b11ca8c43ccdd50d386c455cd4380fe461/rpds_py-0.24.0-cp313-cp313t-musllinux_1_2_x86_64.whl", hash = "sha256:5f6e3cec44ba05ee5cbdebe92d052f69b63ae792e7d05f1020ac5e964394080c", size = 561771 },
    { url = "https://files.pythonhosted.org/packages/9f/cf/b719120f375ab970d1c297dbf8de1e3c9edd26fe92c0ed7178dd94b45992/rpds_py-0.24.0-cp313-cp313t-win32.whl", hash = "sha256:8ebc7e65ca4b111d928b669713865f021b7773350eeac4a31d3e70144297baba", size = 221195 },
    { url = "https://files.pythonhosted.org/packages/2d/e5/22865285789f3412ad0c3d7ec4dc0a3e86483b794be8a5d9ed5a19390900/rpds_py-0.24.0-cp313-cp313t-win_amd64.whl", hash = "sha256:675269d407a257b8c00a6b58205b72eec8231656506c56fd429d924ca00bb350", size = 237354 },
]

[[package]]
name = "ruff"
version = "0.11.5"
source = { registry = "https://pypi.org/simple" }
sdist = { url = "https://files.pythonhosted.org/packages/45/71/5759b2a6b2279bb77fe15b1435b89473631c2cd6374d45ccdb6b785810be/ruff-0.11.5.tar.gz", hash = "sha256:cae2e2439cb88853e421901ec040a758960b576126dab520fa08e9de431d1bef", size = 3976488 }
wheels = [
    { url = "https://files.pythonhosted.org/packages/23/db/6efda6381778eec7f35875b5cbefd194904832a1153d68d36d6b269d81a8/ruff-0.11.5-py3-none-linux_armv6l.whl", hash = "sha256:2561294e108eb648e50f210671cc56aee590fb6167b594144401532138c66c7b", size = 10103150 },
    { url = "https://files.pythonhosted.org/packages/44/f2/06cd9006077a8db61956768bc200a8e52515bf33a8f9b671ee527bb10d77/ruff-0.11.5-py3-none-macosx_10_12_x86_64.whl", hash = "sha256:ac12884b9e005c12d0bd121f56ccf8033e1614f736f766c118ad60780882a077", size = 10898637 },
    { url = "https://files.pythonhosted.org/packages/18/f5/af390a013c56022fe6f72b95c86eb7b2585c89cc25d63882d3bfe411ecf1/ruff-0.11.5-py3-none-macosx_11_0_arm64.whl", hash = "sha256:4bfd80a6ec559a5eeb96c33f832418bf0fb96752de0539905cf7b0cc1d31d779", size = 10236012 },
    { url = "https://files.pythonhosted.org/packages/b8/ca/b9bf954cfed165e1a0c24b86305d5c8ea75def256707f2448439ac5e0d8b/ruff-0.11.5-py3-none-manylinux_2_17_aarch64.manylinux2014_aarch64.whl", hash = "sha256:0947c0a1afa75dcb5db4b34b070ec2bccee869d40e6cc8ab25aca11a7d527794", size = 10415338 },
    { url = "https://files.pythonhosted.org/packages/d9/4d/2522dde4e790f1b59885283f8786ab0046958dfd39959c81acc75d347467/ruff-0.11.5-py3-none-manylinux_2_17_armv7l.manylinux2014_armv7l.whl", hash = "sha256:ad871ff74b5ec9caa66cb725b85d4ef89b53f8170f47c3406e32ef040400b038", size = 9965277 },
    { url = "https://files.pythonhosted.org/packages/e5/7a/749f56f150eef71ce2f626a2f6988446c620af2f9ba2a7804295ca450397/ruff-0.11.5-py3-none-manylinux_2_17_i686.manylinux2014_i686.whl", hash = "sha256:e6cf918390cfe46d240732d4d72fa6e18e528ca1f60e318a10835cf2fa3dc19f", size = 11541614 },
    { url = "https://files.pythonhosted.org/packages/89/b2/7d9b8435222485b6aac627d9c29793ba89be40b5de11584ca604b829e960/ruff-0.11.5-py3-none-manylinux_2_17_ppc64.manylinux2014_ppc64.whl", hash = "sha256:56145ee1478582f61c08f21076dc59153310d606ad663acc00ea3ab5b2125f82", size = 12198873 },
    { url = "https://files.pythonhosted.org/packages/00/e0/a1a69ef5ffb5c5f9c31554b27e030a9c468fc6f57055886d27d316dfbabd/ruff-0.11.5-py3-none-manylinux_2_17_ppc64le.manylinux2014_ppc64le.whl", hash = "sha256:e5f66f8f1e8c9fc594cbd66fbc5f246a8d91f916cb9667e80208663ec3728304", size = 11670190 },
    { url = "https://files.pythonhosted.org/packages/05/61/c1c16df6e92975072c07f8b20dad35cd858e8462b8865bc856fe5d6ccb63/ruff-0.11.5-py3-none-manylinux_2_17_s390x.manylinux2014_s390x.whl", hash = "sha256:80b4df4d335a80315ab9afc81ed1cff62be112bd165e162b5eed8ac55bfc8470", size = 13902301 },
    { url = "https://files.pythonhosted.org/packages/79/89/0af10c8af4363304fd8cb833bd407a2850c760b71edf742c18d5a87bb3ad/ruff-0.11.5-py3-none-manylinux_2_17_x86_64.manylinux2014_x86_64.whl", hash = "sha256:3068befab73620b8a0cc2431bd46b3cd619bc17d6f7695a3e1bb166b652c382a", size = 11350132 },
    { url = "https://files.pythonhosted.org/packages/b9/e1/ecb4c687cbf15164dd00e38cf62cbab238cad05dd8b6b0fc68b0c2785e15/ruff-0.11.5-py3-none-musllinux_1_2_aarch64.whl", hash = "sha256:f5da2e710a9641828e09aa98b92c9ebbc60518fdf3921241326ca3e8f8e55b8b", size = 10312937 },
    { url = "https://files.pythonhosted.org/packages/cf/4f/0e53fe5e500b65934500949361e3cd290c5ba60f0324ed59d15f46479c06/ruff-0.11.5-py3-none-musllinux_1_2_armv7l.whl", hash = "sha256:ef39f19cb8ec98cbc762344921e216f3857a06c47412030374fffd413fb8fd3a", size = 9936683 },
    { url = "https://files.pythonhosted.org/packages/04/a8/8183c4da6d35794ae7f76f96261ef5960853cd3f899c2671961f97a27d8e/ruff-0.11.5-py3-none-musllinux_1_2_i686.whl", hash = "sha256:b2a7cedf47244f431fd11aa5a7e2806dda2e0c365873bda7834e8f7d785ae159", size = 10950217 },
    { url = "https://files.pythonhosted.org/packages/26/88/9b85a5a8af21e46a0639b107fcf9bfc31da4f1d263f2fc7fbe7199b47f0a/ruff-0.11.5-py3-none-musllinux_1_2_x86_64.whl", hash = "sha256:81be52e7519f3d1a0beadcf8e974715b2dfc808ae8ec729ecfc79bddf8dbb783", size = 11404521 },
    { url = "https://files.pythonhosted.org/packages/fc/52/047f35d3b20fd1ae9ccfe28791ef0f3ca0ef0b3e6c1a58badd97d450131b/ruff-0.11.5-py3-none-win32.whl", hash = "sha256:e268da7b40f56e3eca571508a7e567e794f9bfcc0f412c4b607931d3af9c4afe", size = 10320697 },
    { url = "https://files.pythonhosted.org/packages/b9/fe/00c78010e3332a6e92762424cf4c1919065707e962232797d0b57fd8267e/ruff-0.11.5-py3-none-win_amd64.whl", hash = "sha256:6c6dc38af3cfe2863213ea25b6dc616d679205732dc0fb673356c2d69608f800", size = 11378665 },
    { url = "https://files.pythonhosted.org/packages/43/7c/c83fe5cbb70ff017612ff36654edfebec4b1ef79b558b8e5fd933bab836b/ruff-0.11.5-py3-none-win_arm64.whl", hash = "sha256:67e241b4314f4eacf14a601d586026a962f4002a475aa702c69980a38087aa4e", size = 10460287 },
]

[[package]]
name = "send2trash"
version = "1.8.3"
source = { registry = "https://pypi.org/simple" }
sdist = { url = "https://files.pythonhosted.org/packages/fd/3a/aec9b02217bb79b87bbc1a21bc6abc51e3d5dcf65c30487ac96c0908c722/Send2Trash-1.8.3.tar.gz", hash = "sha256:b18e7a3966d99871aefeb00cfbcfdced55ce4871194810fc71f4aa484b953abf", size = 17394 }
wheels = [
    { url = "https://files.pythonhosted.org/packages/40/b0/4562db6223154aa4e22f939003cb92514c79f3d4dccca3444253fd17f902/Send2Trash-1.8.3-py3-none-any.whl", hash = "sha256:0c31227e0bd08961c7665474a3d1ef7193929fedda4233843689baa056be46c9", size = 18072 },
]

[[package]]
name = "setuptools"
version = "78.1.0"
source = { registry = "https://pypi.org/simple" }
sdist = { url = "https://files.pythonhosted.org/packages/a9/5a/0db4da3bc908df06e5efae42b44e75c81dd52716e10192ff36d0c1c8e379/setuptools-78.1.0.tar.gz", hash = "sha256:18fd474d4a82a5f83dac888df697af65afa82dec7323d09c3e37d1f14288da54", size = 1367827 }
wheels = [
    { url = "https://files.pythonhosted.org/packages/54/21/f43f0a1fa8b06b32812e0975981f4677d28e0f3271601dc88ac5a5b83220/setuptools-78.1.0-py3-none-any.whl", hash = "sha256:3e386e96793c8702ae83d17b853fb93d3e09ef82ec62722e61da5cd22376dcd8", size = 1256108 },
]

[[package]]
name = "six"
version = "1.17.0"
source = { registry = "https://pypi.org/simple" }
sdist = { url = "https://files.pythonhosted.org/packages/94/e7/b2c673351809dca68a0e064b6af791aa332cf192da575fd474ed7d6f16a2/six-1.17.0.tar.gz", hash = "sha256:ff70335d468e7eb6ec65b95b99d3a2836546063f63acc5171de367e834932a81", size = 34031 }
wheels = [
    { url = "https://files.pythonhosted.org/packages/b7/ce/149a00dd41f10bc29e5921b496af8b574d8413afcd5e30dfa0ed46c2cc5e/six-1.17.0-py2.py3-none-any.whl", hash = "sha256:4721f391ed90541fddacab5acf947aa0d3dc7d27b2e1e8eda2be8970586c3274", size = 11050 },
]

[[package]]
name = "slack-bolt"
version = "1.23.0"
source = { registry = "https://pypi.org/simple" }
dependencies = [
    { name = "slack-sdk" },
]
sdist = { url = "https://files.pythonhosted.org/packages/a5/c9/7421458765061cb98e01a12d6cadc273ee35e75856b0073ec7c3efa5cf46/slack_bolt-1.23.0.tar.gz", hash = "sha256:3d2c3eb13131407a94f925eb22b180d352c2d97b808303ef92b7a46d6508c843", size = 130659 }
wheels = [
    { url = "https://files.pythonhosted.org/packages/c8/48/6f435d702a680307488c7d8d3bd6e12552bbf2ff3e0eb67ccb7d0850d122/slack_bolt-1.23.0-py2.py3-none-any.whl", hash = "sha256:6d6ae39d80c964c362505ae4e587eed2b26dbc3a9f0cb76af1150c30fb670488", size = 229691 },
]

[[package]]
name = "slack-sdk"
version = "3.35.0"
source = { registry = "https://pypi.org/simple" }
sdist = { url = "https://files.pythonhosted.org/packages/32/a5/13077a5696ded22cc955ff6314028b7e6140b1c989b19ca27a6b26590e6e/slack_sdk-3.35.0.tar.gz", hash = "sha256:8183b6cbf26a0c1e2441478cd9c0dc4eef08d60c1394cfdc9a769e309a9b6459", size = 232887 }
wheels = [
    { url = "https://files.pythonhosted.org/packages/32/8e/eed71dc79a187ba32681f12a104786ab89355bc474082211d92e1fba6bcf/slack_sdk-3.35.0-py2.py3-none-any.whl", hash = "sha256:00933d171fbd8a068b321ebb5f89612cc781d3183d8e3447c85499eca9d865be", size = 293272 },
]

[[package]]
name = "sniffio"
version = "1.3.1"
source = { registry = "https://pypi.org/simple" }
sdist = { url = "https://files.pythonhosted.org/packages/a2/87/a6771e1546d97e7e041b6ae58d80074f81b7d5121207425c964ddf5cfdbd/sniffio-1.3.1.tar.gz", hash = "sha256:f4324edc670a0f49750a81b895f35c3adb843cca46f0530f79fc1babb23789dc", size = 20372 }
wheels = [
    { url = "https://files.pythonhosted.org/packages/e9/44/75a9c9421471a6c4805dbf2356f7c181a29c1879239abab1ea2cc8f38b40/sniffio-1.3.1-py3-none-any.whl", hash = "sha256:2f6da418d1f1e0fddd844478f41680e794e6051915791a034ff65e5f100525a2", size = 10235 },
]

[[package]]
name = "soupsieve"
version = "2.6"
source = { registry = "https://pypi.org/simple" }
sdist = { url = "https://files.pythonhosted.org/packages/d7/ce/fbaeed4f9fb8b2daa961f90591662df6a86c1abf25c548329a86920aedfb/soupsieve-2.6.tar.gz", hash = "sha256:e2e68417777af359ec65daac1057404a3c8a5455bb8abc36f1a9866ab1a51abb", size = 101569 }
wheels = [
    { url = "https://files.pythonhosted.org/packages/d1/c2/fe97d779f3ef3b15f05c94a2f1e3d21732574ed441687474db9d342a7315/soupsieve-2.6-py3-none-any.whl", hash = "sha256:e72c4ff06e4fb6e4b5a9f0f55fe6e81514581fca1515028625d0f299c602ccc9", size = 36186 },
]

[[package]]
name = "sqlalchemy"
version = "2.0.40"
source = { registry = "https://pypi.org/simple" }
dependencies = [
    { name = "greenlet", marker = "(python_full_version < '3.14' and platform_machine == 'AMD64') or (python_full_version < '3.14' and platform_machine == 'WIN32') or (python_full_version < '3.14' and platform_machine == 'aarch64') or (python_full_version < '3.14' and platform_machine == 'amd64') or (python_full_version < '3.14' and platform_machine == 'ppc64le') or (python_full_version < '3.14' and platform_machine == 'win32') or (python_full_version < '3.14' and platform_machine == 'x86_64')" },
    { name = "typing-extensions" },
]
sdist = { url = "https://files.pythonhosted.org/packages/68/c3/3f2bfa5e4dcd9938405fe2fab5b6ab94a9248a4f9536ea2fd497da20525f/sqlalchemy-2.0.40.tar.gz", hash = "sha256:d827099289c64589418ebbcaead0145cd19f4e3e8a93919a0100247af245fa00", size = 9664299 }
wheels = [
    { url = "https://files.pythonhosted.org/packages/92/06/552c1f92e880b57d8b92ce6619bd569b25cead492389b1d84904b55989d8/sqlalchemy-2.0.40-cp312-cp312-macosx_10_13_x86_64.whl", hash = "sha256:9d3b31d0a1c44b74d3ae27a3de422dfccd2b8f0b75e51ecb2faa2bf65ab1ba0d", size = 2112620 },
    { url = "https://files.pythonhosted.org/packages/01/72/a5bc6e76c34cebc071f758161dbe1453de8815ae6e662393910d3be6d70d/sqlalchemy-2.0.40-cp312-cp312-macosx_11_0_arm64.whl", hash = "sha256:37f7a0f506cf78c80450ed1e816978643d3969f99c4ac6b01104a6fe95c5490a", size = 2103004 },
    { url = "https://files.pythonhosted.org/packages/bf/fd/0e96c8e6767618ed1a06e4d7a167fe13734c2f8113c4cb704443e6783038/sqlalchemy-2.0.40-cp312-cp312-manylinux_2_17_aarch64.manylinux2014_aarch64.whl", hash = "sha256:0bb933a650323e476a2e4fbef8997a10d0003d4da996aad3fd7873e962fdde4d", size = 3252440 },
    { url = "https://files.pythonhosted.org/packages/cd/6a/eb82e45b15a64266a2917a6833b51a334ea3c1991728fd905bfccbf5cf63/sqlalchemy-2.0.40-cp312-cp312-manylinux_2_17_x86_64.manylinux2014_x86_64.whl", hash = "sha256:6959738971b4745eea16f818a2cd086fb35081383b078272c35ece2b07012716", size = 3263277 },
    { url = "https://files.pythonhosted.org/packages/45/97/ebe41ab4530f50af99e3995ebd4e0204bf1b0dc0930f32250dde19c389fe/sqlalchemy-2.0.40-cp312-cp312-musllinux_1_2_aarch64.whl", hash = "sha256:110179728e442dae85dd39591beb74072ae4ad55a44eda2acc6ec98ead80d5f2", size = 3198591 },
    { url = "https://files.pythonhosted.org/packages/e6/1c/a569c1b2b2f5ac20ba6846a1321a2bf52e9a4061001f282bf1c5528dcd69/sqlalchemy-2.0.40-cp312-cp312-musllinux_1_2_x86_64.whl", hash = "sha256:e8040680eaacdce4d635f12c55c714f3d4c7f57da2bc47a01229d115bd319191", size = 3225199 },
    { url = "https://files.pythonhosted.org/packages/8f/91/87cc71a6b10065ca0209d19a4bb575378abda6085e72fa0b61ffb2201b84/sqlalchemy-2.0.40-cp312-cp312-win32.whl", hash = "sha256:650490653b110905c10adac69408380688cefc1f536a137d0d69aca1069dc1d1", size = 2082959 },
    { url = "https://files.pythonhosted.org/packages/2a/9f/14c511cda174aa1ad9b0e42b64ff5a71db35d08b0d80dc044dae958921e5/sqlalchemy-2.0.40-cp312-cp312-win_amd64.whl", hash = "sha256:2be94d75ee06548d2fc591a3513422b873490efb124048f50556369a834853b0", size = 2108526 },
    { url = "https://files.pythonhosted.org/packages/8c/18/4e3a86cc0232377bc48c373a9ba6a1b3fb79ba32dbb4eda0b357f5a2c59d/sqlalchemy-2.0.40-cp313-cp313-macosx_10_13_x86_64.whl", hash = "sha256:915866fd50dd868fdcc18d61d8258db1bf9ed7fbd6dfec960ba43365952f3b01", size = 2107887 },
    { url = "https://files.pythonhosted.org/packages/cb/60/9fa692b1d2ffc4cbd5f47753731fd332afed30137115d862d6e9a1e962c7/sqlalchemy-2.0.40-cp313-cp313-macosx_11_0_arm64.whl", hash = "sha256:4a4c5a2905a9ccdc67a8963e24abd2f7afcd4348829412483695c59e0af9a705", size = 2098367 },
    { url = "https://files.pythonhosted.org/packages/4c/9f/84b78357ca641714a439eb3fbbddb17297dacfa05d951dbf24f28d7b5c08/sqlalchemy-2.0.40-cp313-cp313-manylinux_2_17_aarch64.manylinux2014_aarch64.whl", hash = "sha256:55028d7a3ebdf7ace492fab9895cbc5270153f75442a0472d8516e03159ab364", size = 3184806 },
    { url = "https://files.pythonhosted.org/packages/4b/7d/e06164161b6bfce04c01bfa01518a20cccbd4100d5c951e5a7422189191a/sqlalchemy-2.0.40-cp313-cp313-manylinux_2_17_x86_64.manylinux2014_x86_64.whl", hash = "sha256:6cfedff6878b0e0d1d0a50666a817ecd85051d12d56b43d9d425455e608b5ba0", size = 3198131 },
    { url = "https://files.pythonhosted.org/packages/6d/51/354af20da42d7ec7b5c9de99edafbb7663a1d75686d1999ceb2c15811302/sqlalchemy-2.0.40-cp313-cp313-musllinux_1_2_aarch64.whl", hash = "sha256:bb19e30fdae77d357ce92192a3504579abe48a66877f476880238a962e5b96db", size = 3131364 },
    { url = "https://files.pythonhosted.org/packages/7a/2f/48a41ff4e6e10549d83fcc551ab85c268bde7c03cf77afb36303c6594d11/sqlalchemy-2.0.40-cp313-cp313-musllinux_1_2_x86_64.whl", hash = "sha256:16d325ea898f74b26ffcd1cf8c593b0beed8714f0317df2bed0d8d1de05a8f26", size = 3159482 },
    { url = "https://files.pythonhosted.org/packages/33/ac/e5e0a807163652a35be878c0ad5cfd8b1d29605edcadfb5df3c512cdf9f3/sqlalchemy-2.0.40-cp313-cp313-win32.whl", hash = "sha256:a669cbe5be3c63f75bcbee0b266779706f1a54bcb1000f302685b87d1b8c1500", size = 2080704 },
    { url = "https://files.pythonhosted.org/packages/1c/cb/f38c61f7f2fd4d10494c1c135ff6a6ddb63508d0b47bccccd93670637309/sqlalchemy-2.0.40-cp313-cp313-win_amd64.whl", hash = "sha256:641ee2e0834812d657862f3a7de95e0048bdcb6c55496f39c6fa3d435f6ac6ad", size = 2104564 },
    { url = "https://files.pythonhosted.org/packages/d1/7c/5fc8e802e7506fe8b55a03a2e1dab156eae205c91bee46305755e086d2e2/sqlalchemy-2.0.40-py3-none-any.whl", hash = "sha256:32587e2e1e359276957e6fe5dad089758bc042a971a8a09ae8ecf7a8fe23d07a", size = 1903894 },
]

[[package]]
name = "sqlalchemy-utils"
version = "0.41.2"
source = { registry = "https://pypi.org/simple" }
dependencies = [
    { name = "sqlalchemy" },
]
sdist = { url = "https://files.pythonhosted.org/packages/4d/bf/abfd5474cdd89ddd36dbbde9c6efba16bfa7f5448913eba946fed14729da/SQLAlchemy-Utils-0.41.2.tar.gz", hash = "sha256:bc599c8c3b3319e53ce6c5c3c471120bd325d0071fb6f38a10e924e3d07b9990", size = 138017 }
wheels = [
    { url = "https://files.pythonhosted.org/packages/d5/f0/dc4757b83ac1ab853cf222df8535ed73973e0c203d983982ba7b8bc60508/SQLAlchemy_Utils-0.41.2-py3-none-any.whl", hash = "sha256:85cf3842da2bf060760f955f8467b87983fb2e30f1764fd0e24a48307dc8ec6e", size = 93083 },
]

[[package]]
name = "stack-data"
version = "0.6.3"
source = { registry = "https://pypi.org/simple" }
dependencies = [
    { name = "asttokens" },
    { name = "executing" },
    { name = "pure-eval" },
]
sdist = { url = "https://files.pythonhosted.org/packages/28/e3/55dcc2cfbc3ca9c29519eb6884dd1415ecb53b0e934862d3559ddcb7e20b/stack_data-0.6.3.tar.gz", hash = "sha256:836a778de4fec4dcd1dcd89ed8abff8a221f58308462e1c4aa2a3cf30148f0b9", size = 44707 }
wheels = [
    { url = "https://files.pythonhosted.org/packages/f1/7b/ce1eafaf1a76852e2ec9b22edecf1daa58175c090266e9f6c64afcd81d91/stack_data-0.6.3-py3-none-any.whl", hash = "sha256:d5558e0c25a4cb0853cddad3d77da9891a08cb85dd9f9f91b9f8cd66e511e695", size = 24521 },
]

[[package]]
name = "terminado"
version = "0.18.1"
source = { registry = "https://pypi.org/simple" }
dependencies = [
    { name = "ptyprocess", marker = "os_name != 'nt'" },
    { name = "pywinpty", marker = "os_name == 'nt'" },
    { name = "tornado" },
]
sdist = { url = "https://files.pythonhosted.org/packages/8a/11/965c6fd8e5cc254f1fe142d547387da17a8ebfd75a3455f637c663fb38a0/terminado-0.18.1.tar.gz", hash = "sha256:de09f2c4b85de4765f7714688fff57d3e75bad1f909b589fde880460c753fd2e", size = 32701 }
wheels = [
    { url = "https://files.pythonhosted.org/packages/6a/9e/2064975477fdc887e47ad42157e214526dcad8f317a948dee17e1659a62f/terminado-0.18.1-py3-none-any.whl", hash = "sha256:a4468e1b37bb318f8a86514f65814e1afc977cf29b3992a4500d9dd305dcceb0", size = 14154 },
]

[[package]]
name = "tinycss2"
version = "1.4.0"
source = { registry = "https://pypi.org/simple" }
dependencies = [
    { name = "webencodings" },
]
sdist = { url = "https://files.pythonhosted.org/packages/7a/fd/7a5ee21fd08ff70d3d33a5781c255cbe779659bd03278feb98b19ee550f4/tinycss2-1.4.0.tar.gz", hash = "sha256:10c0972f6fc0fbee87c3edb76549357415e94548c1ae10ebccdea16fb404a9b7", size = 87085 }
wheels = [
    { url = "https://files.pythonhosted.org/packages/e6/34/ebdc18bae6aa14fbee1a08b63c015c72b64868ff7dae68808ab500c492e2/tinycss2-1.4.0-py3-none-any.whl", hash = "sha256:3a49cf47b7675da0b15d0c6e1df8df4ebd96e9394bb905a5775adb0d884c5289", size = 26610 },
]

[[package]]
name = "tornado"
version = "6.4.2"
source = { registry = "https://pypi.org/simple" }
sdist = { url = "https://files.pythonhosted.org/packages/59/45/a0daf161f7d6f36c3ea5fc0c2de619746cc3dd4c76402e9db545bd920f63/tornado-6.4.2.tar.gz", hash = "sha256:92bad5b4746e9879fd7bf1eb21dce4e3fc5128d71601f80005afa39237ad620b", size = 501135 }
wheels = [
    { url = "https://files.pythonhosted.org/packages/26/7e/71f604d8cea1b58f82ba3590290b66da1e72d840aeb37e0d5f7291bd30db/tornado-6.4.2-cp38-abi3-macosx_10_9_universal2.whl", hash = "sha256:e828cce1123e9e44ae2a50a9de3055497ab1d0aeb440c5ac23064d9e44880da1", size = 436299 },
    { url = "https://files.pythonhosted.org/packages/96/44/87543a3b99016d0bf54fdaab30d24bf0af2e848f1d13d34a3a5380aabe16/tornado-6.4.2-cp38-abi3-macosx_10_9_x86_64.whl", hash = "sha256:072ce12ada169c5b00b7d92a99ba089447ccc993ea2143c9ede887e0937aa803", size = 434253 },
    { url = "https://files.pythonhosted.org/packages/cb/fb/fdf679b4ce51bcb7210801ef4f11fdac96e9885daa402861751353beea6e/tornado-6.4.2-cp38-abi3-manylinux_2_17_aarch64.manylinux2014_aarch64.whl", hash = "sha256:1a017d239bd1bb0919f72af256a970624241f070496635784d9bf0db640d3fec", size = 437602 },
    { url = "https://files.pythonhosted.org/packages/4f/3b/e31aeffffc22b475a64dbeb273026a21b5b566f74dee48742817626c47dc/tornado-6.4.2-cp38-abi3-manylinux_2_5_i686.manylinux1_i686.manylinux_2_17_i686.manylinux2014_i686.whl", hash = "sha256:c36e62ce8f63409301537222faffcef7dfc5284f27eec227389f2ad11b09d946", size = 436972 },
    { url = "https://files.pythonhosted.org/packages/22/55/b78a464de78051a30599ceb6983b01d8f732e6f69bf37b4ed07f642ac0fc/tornado-6.4.2-cp38-abi3-manylinux_2_5_x86_64.manylinux1_x86_64.manylinux_2_17_x86_64.manylinux2014_x86_64.whl", hash = "sha256:bca9eb02196e789c9cb5c3c7c0f04fb447dc2adffd95265b2c7223a8a615ccbf", size = 437173 },
    { url = "https://files.pythonhosted.org/packages/79/5e/be4fb0d1684eb822c9a62fb18a3e44a06188f78aa466b2ad991d2ee31104/tornado-6.4.2-cp38-abi3-musllinux_1_2_aarch64.whl", hash = "sha256:304463bd0772442ff4d0f5149c6f1c2135a1fae045adf070821c6cdc76980634", size = 437892 },
    { url = "https://files.pythonhosted.org/packages/f5/33/4f91fdd94ea36e1d796147003b490fe60a0215ac5737b6f9c65e160d4fe0/tornado-6.4.2-cp38-abi3-musllinux_1_2_i686.whl", hash = "sha256:c82c46813ba483a385ab2a99caeaedf92585a1f90defb5693351fa7e4ea0bf73", size = 437334 },
    { url = "https://files.pythonhosted.org/packages/2b/ae/c1b22d4524b0e10da2f29a176fb2890386f7bd1f63aacf186444873a88a0/tornado-6.4.2-cp38-abi3-musllinux_1_2_x86_64.whl", hash = "sha256:932d195ca9015956fa502c6b56af9eb06106140d844a335590c1ec7f5277d10c", size = 437261 },
    { url = "https://files.pythonhosted.org/packages/b5/25/36dbd49ab6d179bcfc4c6c093a51795a4f3bed380543a8242ac3517a1751/tornado-6.4.2-cp38-abi3-win32.whl", hash = "sha256:2876cef82e6c5978fde1e0d5b1f919d756968d5b4282418f3146b79b58556482", size = 438463 },
    { url = "https://files.pythonhosted.org/packages/61/cc/58b1adeb1bb46228442081e746fcdbc4540905c87e8add7c277540934edb/tornado-6.4.2-cp38-abi3-win_amd64.whl", hash = "sha256:908b71bf3ff37d81073356a5fadcc660eb10c1476ee6e2725588626ce7e5ca38", size = 438907 },
]

[[package]]
name = "traitlets"
version = "5.14.3"
source = { registry = "https://pypi.org/simple" }
sdist = { url = "https://files.pythonhosted.org/packages/eb/79/72064e6a701c2183016abbbfedaba506d81e30e232a68c9f0d6f6fcd1574/traitlets-5.14.3.tar.gz", hash = "sha256:9ed0579d3502c94b4b3732ac120375cda96f923114522847de4b3bb98b96b6b7", size = 161621 }
wheels = [
    { url = "https://files.pythonhosted.org/packages/00/c0/8f5d070730d7836adc9c9b6408dec68c6ced86b304a9b26a14df072a6e8c/traitlets-5.14.3-py3-none-any.whl", hash = "sha256:b74e89e397b1ed28cc831db7aea759ba6640cb3de13090ca145426688ff1ac4f", size = 85359 },
]

[[package]]
name = "types-python-dateutil"
version = "2.9.0.20241206"
source = { registry = "https://pypi.org/simple" }
sdist = { url = "https://files.pythonhosted.org/packages/a9/60/47d92293d9bc521cd2301e423a358abfac0ad409b3a1606d8fbae1321961/types_python_dateutil-2.9.0.20241206.tar.gz", hash = "sha256:18f493414c26ffba692a72369fea7a154c502646301ebfe3d56a04b3767284cb", size = 13802 }
wheels = [
    { url = "https://files.pythonhosted.org/packages/0f/b3/ca41df24db5eb99b00d97f89d7674a90cb6b3134c52fb8121b6d8d30f15c/types_python_dateutil-2.9.0.20241206-py3-none-any.whl", hash = "sha256:e248a4bc70a486d3e3ec84d0dc30eec3a5f979d6e7ee4123ae043eedbb987f53", size = 14384 },
]

[[package]]
name = "typing-extensions"
version = "4.13.2"
source = { registry = "https://pypi.org/simple" }
sdist = { url = "https://files.pythonhosted.org/packages/f6/37/23083fcd6e35492953e8d2aaaa68b860eb422b34627b13f2ce3eb6106061/typing_extensions-4.13.2.tar.gz", hash = "sha256:e6c81219bd689f51865d9e372991c540bda33a0379d5573cddb9a3a23f7caaef", size = 106967 }
wheels = [
    { url = "https://files.pythonhosted.org/packages/8b/54/b1ae86c0973cc6f0210b53d508ca3641fb6d0c56823f288d108bc7ab3cc8/typing_extensions-4.13.2-py3-none-any.whl", hash = "sha256:a439e7c04b49fec3e5d3e2beaa21755cadbbdc391694e28ccdd36ca4a1408f8c", size = 45806 },
]

[[package]]
name = "typing-inspection"
version = "0.4.0"
source = { registry = "https://pypi.org/simple" }
dependencies = [
    { name = "typing-extensions" },
]
sdist = { url = "https://files.pythonhosted.org/packages/82/5c/e6082df02e215b846b4b8c0b887a64d7d08ffaba30605502639d44c06b82/typing_inspection-0.4.0.tar.gz", hash = "sha256:9765c87de36671694a67904bf2c96e395be9c6439bb6c87b5142569dcdd65122", size = 76222 }
wheels = [
    { url = "https://files.pythonhosted.org/packages/31/08/aa4fdfb71f7de5176385bd9e90852eaf6b5d622735020ad600f2bab54385/typing_inspection-0.4.0-py3-none-any.whl", hash = "sha256:50e72559fcd2a6367a19f7a7e610e6afcb9fac940c650290eed893d61386832f", size = 14125 },
]

[[package]]
name = "tzdata"
version = "2025.2"
source = { registry = "https://pypi.org/simple" }
sdist = { url = "https://files.pythonhosted.org/packages/95/32/1a225d6164441be760d75c2c42e2780dc0873fe382da3e98a2e1e48361e5/tzdata-2025.2.tar.gz", hash = "sha256:b60a638fcc0daffadf82fe0f57e53d06bdec2f36c4df66280ae79bce6bd6f2b9", size = 196380 }
wheels = [
    { url = "https://files.pythonhosted.org/packages/5c/23/c7abc0ca0a1526a0774eca151daeb8de62ec457e77262b66b359c3c7679e/tzdata-2025.2-py2.py3-none-any.whl", hash = "sha256:1a403fada01ff9221ca8044d701868fa132215d84beb92242d9acd2147f667a8", size = 347839 },
]

[[package]]
name = "uri-template"
version = "1.3.0"
source = { registry = "https://pypi.org/simple" }
sdist = { url = "https://files.pythonhosted.org/packages/31/c7/0336f2bd0bcbada6ccef7aaa25e443c118a704f828a0620c6fa0207c1b64/uri-template-1.3.0.tar.gz", hash = "sha256:0e00f8eb65e18c7de20d595a14336e9f337ead580c70934141624b6d1ffdacc7", size = 21678 }
wheels = [
    { url = "https://files.pythonhosted.org/packages/e7/00/3fca040d7cf8a32776d3d81a00c8ee7457e00f80c649f1e4a863c8321ae9/uri_template-1.3.0-py3-none-any.whl", hash = "sha256:a44a133ea12d44a0c0f06d7d42a52d71282e77e2f937d8abd5655b8d56fc1363", size = 11140 },
]

[[package]]
name = "urllib3"
version = "2.4.0"
source = { registry = "https://pypi.org/simple" }
sdist = { url = "https://files.pythonhosted.org/packages/8a/78/16493d9c386d8e60e442a35feac5e00f0913c0f4b7c217c11e8ec2ff53e0/urllib3-2.4.0.tar.gz", hash = "sha256:414bc6535b787febd7567804cc015fee39daab8ad86268f1310a9250697de466", size = 390672 }
wheels = [
    { url = "https://files.pythonhosted.org/packages/6b/11/cc635220681e93a0183390e26485430ca2c7b5f9d33b15c74c2861cb8091/urllib3-2.4.0-py3-none-any.whl", hash = "sha256:4e16665048960a0900c702d4a66415956a584919c03361cac9f1df5c5dd7e813", size = 128680 },
]

[[package]]
name = "uv"
version = "0.6.14"
source = { registry = "https://pypi.org/simple" }
sdist = { url = "https://files.pythonhosted.org/packages/e5/eb/07bc000a3c05372448b63c45da98630c532ec4e059d848488c3e774d017a/uv-0.6.14.tar.gz", hash = "sha256:a117466f307d164a74444949cc94ec4328ec880fb489cbaa7df324dab14c5c98", size = 3134567 }
wheels = [
    { url = "https://files.pythonhosted.org/packages/6b/bf/3e87dec7728b249458967f39a301376cb776e559c90261c1dac963686dc3/uv-0.6.14-py3-none-linux_armv6l.whl", hash = "sha256:c775e5d7a80ff43cb88856bbdcd838918d5ac3dc362414317e6bbaeb615fff98", size = 16228143 },
    { url = "https://files.pythonhosted.org/packages/24/b2/111e1ea40453d93c849f36a67397b51d9b458e6e598c3629ffe76d11b490/uv-0.6.14-py3-none-macosx_10_12_x86_64.whl", hash = "sha256:2578f6f8cdbcc036ffad1043f9f66ade3ac0babf29def6abd9eefd4a7c6621cb", size = 16273279 },
    { url = "https://files.pythonhosted.org/packages/72/89/e7fc8a047f08234cc26d1e37e5f573887744205d087f8e8e6f3d0feb04ce/uv-0.6.14-py3-none-macosx_11_0_arm64.whl", hash = "sha256:9fc8fe58871b4fe02a863b05b8b1b25ef1b6c60d4d224e85338f5c2be0ab4f0e", size = 15115451 },
    { url = "https://files.pythonhosted.org/packages/20/1e/72ac3d1e0805d3b49b0a4de46483489ea1989827440f42b0cfb444cdc67f/uv-0.6.14-py3-none-manylinux_2_17_aarch64.manylinux2014_aarch64.musllinux_1_1_aarch64.whl", hash = "sha256:2fb2cd7f6aae21b81474b0051d30e7ed939a9a71714948c47f58b0e7acdd2a80", size = 15540456 },
    { url = "https://files.pythonhosted.org/packages/fd/47/5aeb7fb80c673bc28ccf3ab99e376b1cd92eac41af6b9b48c0e38b114c54/uv-0.6.14-py3-none-manylinux_2_17_armv7l.manylinux2014_armv7l.whl", hash = "sha256:d6ca3f99c1a6c1c430ae8f451133fb4e8c3a22f661c257425402a5d9430bb797", size = 15979820 },
    { url = "https://files.pythonhosted.org/packages/1f/44/c3ad856473f2ef5f22c865a73a0a37ee82d11fcca78ae82f5ac895a7023a/uv-0.6.14-py3-none-manylinux_2_17_i686.manylinux2014_i686.whl", hash = "sha256:ed41877b679e0a1af9ab65427d829b87a81b499017e59c70756d4ba02ca43fcb", size = 16650494 },
    { url = "https://files.pythonhosted.org/packages/7a/f6/8a1245530c282d470909db78cf56831693c58b90d9b819e35aa2d85fbbe8/uv-0.6.14-py3-none-manylinux_2_17_ppc64.manylinux2014_ppc64.whl", hash = "sha256:fe9b4361b1c8055301b715fdd94d94eb512053dc4545fec40d3fe3657f655987", size = 17505028 },
    { url = "https://files.pythonhosted.org/packages/a5/70/0806268440651e2ad1b3542af42b800e20bb7e43050a9ca78f3d1eb4c660/uv-0.6.14-py3-none-manylinux_2_17_ppc64le.manylinux2014_ppc64le.whl", hash = "sha256:998b67bb1cebbe044fc2c5cb251c29cffc56f62a6d55719d6f4e960461d6edad", size = 17245854 },
    { url = "https://files.pythonhosted.org/packages/2a/3a/0da9780868626466d8c4977fb02d1b0daa80e6f7504d7b662cae3fb4af3d/uv-0.6.14-py3-none-manylinux_2_17_s390x.manylinux2014_s390x.whl", hash = "sha256:6d433925db6e2ef46047b68962d136ff2ef17a7b5609168615f19e60674232c9", size = 21584756 },
    { url = "https://files.pythonhosted.org/packages/eb/fd/21a82b78173be1a2ea20f4f55154e7252bd80d21ed60b9bbbc0e2047b8d0/uv-0.6.14-py3-none-manylinux_2_17_x86_64.manylinux2014_x86_64.whl", hash = "sha256:36aaeb00a70a10f748e16c7a1fc410862e2ba905806e7e9dfbc3e64596309404", size = 16878847 },
    { url = "https://files.pythonhosted.org/packages/6c/9a/7c84650ae9fb801ecc848d49dcba201243989d9234fe3ec4a4e935ff21c0/uv-0.6.14-py3-none-manylinux_2_28_aarch64.whl", hash = "sha256:11779beb3bd1f92814bc8d8cd350d5228e8f9198cca2f52138b53030a4061d93", size = 15810089 },
    { url = "https://files.pythonhosted.org/packages/0b/b3/efcbd3a2d298801109b24feee655bb80fe4178aa6bf68e49664c48b342b2/uv-0.6.14-py3-none-musllinux_1_1_armv7l.whl", hash = "sha256:bf1ec103cf9a0850f03935dc6a93cacc680fa2c90c3b41cfc10da311afab8f5b", size = 15962056 },
    { url = "https://files.pythonhosted.org/packages/3f/53/c92c894cb34e9578c2e6dc195bcd4eb0a140dd57c96a60207d847521a902/uv-0.6.14-py3-none-musllinux_1_1_i686.whl", hash = "sha256:955e36c98a438a249e178988d4f13b1bb831eb57264d73c459f171b5afd7b023", size = 16255226 },
    { url = "https://files.pythonhosted.org/packages/df/eb/38bc37856691d53008bf094d03d9e7ab0c2927523a3901c83e152e7c9915/uv-0.6.14-py3-none-musllinux_1_1_x86_64.whl", hash = "sha256:2d534e7dc1299c8b53eb7b4c7575e4f0933673ea8b1275d3f3022f5670e311db", size = 17005225 },
    { url = "https://files.pythonhosted.org/packages/d8/fe/087d5193603e16bc5f67556d94cf8fa8634785c5863cccdec825f14e9a4c/uv-0.6.14-py3-none-win32.whl", hash = "sha256:7cdf3c8d927b07d4eaffc44809eb57523d449705f10dabbdd6f34f7bdfc7d5fe", size = 16131231 },
    { url = "https://files.pythonhosted.org/packages/40/17/33c5c1503c35c874932d4a21ec10a55051e3695dba12b7de700bcfad0cca/uv-0.6.14-py3-none-win_amd64.whl", hash = "sha256:012f46bef6909209c4a6749e4019eb755ba762d37d7ceaaf76da9cb4b7f771e9", size = 17628508 },
    { url = "https://files.pythonhosted.org/packages/77/09/163062d439ddc0d89e527ae0e631abf1f7781b183442d8823c48af368f5d/uv-0.6.14-py3-none-win_arm64.whl", hash = "sha256:7465081b4d0b213d0055ccb48de7fe546b5cf0853c6d3601115760760634f6d8", size = 16387232 },
]

[[package]]
name = "virtualenv"
version = "20.30.0"
source = { registry = "https://pypi.org/simple" }
dependencies = [
    { name = "distlib" },
    { name = "filelock" },
    { name = "platformdirs" },
]
sdist = { url = "https://files.pythonhosted.org/packages/38/e0/633e369b91bbc664df47dcb5454b6c7cf441e8f5b9d0c250ce9f0546401e/virtualenv-20.30.0.tar.gz", hash = "sha256:800863162bcaa5450a6e4d721049730e7f2dae07720e0902b0e4040bd6f9ada8", size = 4346945 }
wheels = [
    { url = "https://files.pythonhosted.org/packages/4c/ed/3cfeb48175f0671ec430ede81f628f9fb2b1084c9064ca67ebe8c0ed6a05/virtualenv-20.30.0-py3-none-any.whl", hash = "sha256:e34302959180fca3af42d1800df014b35019490b119eba981af27f2fa486e5d6", size = 4329461 },
]

[[package]]
name = "wcwidth"
version = "0.2.13"
source = { registry = "https://pypi.org/simple" }
sdist = { url = "https://files.pythonhosted.org/packages/6c/63/53559446a878410fc5a5974feb13d31d78d752eb18aeba59c7fef1af7598/wcwidth-0.2.13.tar.gz", hash = "sha256:72ea0c06399eb286d978fdedb6923a9eb47e1c486ce63e9b4e64fc18303972b5", size = 101301 }
wheels = [
    { url = "https://files.pythonhosted.org/packages/fd/84/fd2ba7aafacbad3c4201d395674fc6348826569da3c0937e75505ead3528/wcwidth-0.2.13-py2.py3-none-any.whl", hash = "sha256:3da69048e4540d84af32131829ff948f1e022c1c6bdb8d6102117aac784f6859", size = 34166 },
]

[[package]]
name = "webcolors"
version = "24.11.1"
source = { registry = "https://pypi.org/simple" }
sdist = { url = "https://files.pythonhosted.org/packages/7b/29/061ec845fb58521848f3739e466efd8250b4b7b98c1b6c5bf4d40b419b7e/webcolors-24.11.1.tar.gz", hash = "sha256:ecb3d768f32202af770477b8b65f318fa4f566c22948673a977b00d589dd80f6", size = 45064 }
wheels = [
    { url = "https://files.pythonhosted.org/packages/60/e8/c0e05e4684d13459f93d312077a9a2efbe04d59c393bc2b8802248c908d4/webcolors-24.11.1-py3-none-any.whl", hash = "sha256:515291393b4cdf0eb19c155749a096f779f7d909f7cceea072791cb9095b92e9", size = 14934 },
]

[[package]]
name = "webencodings"
version = "0.5.1"
source = { registry = "https://pypi.org/simple" }
sdist = { url = "https://files.pythonhosted.org/packages/0b/02/ae6ceac1baeda530866a85075641cec12989bd8d31af6d5ab4a3e8c92f47/webencodings-0.5.1.tar.gz", hash = "sha256:b36a1c245f2d304965eb4e0a82848379241dc04b865afcc4aab16748587e1923", size = 9721 }
wheels = [
    { url = "https://files.pythonhosted.org/packages/f4/24/2a3e3df732393fed8b3ebf2ec078f05546de641fe1b667ee316ec1dcf3b7/webencodings-0.5.1-py2.py3-none-any.whl", hash = "sha256:a0af1213f3c2226497a97e2b3aa01a7e4bee4f403f95be16fc9acd2947514a78", size = 11774 },
]

[[package]]
name = "websocket-client"
version = "1.8.0"
source = { registry = "https://pypi.org/simple" }
sdist = { url = "https://files.pythonhosted.org/packages/e6/30/fba0d96b4b5fbf5948ed3f4681f7da2f9f64512e1d303f94b4cc174c24a5/websocket_client-1.8.0.tar.gz", hash = "sha256:3239df9f44da632f96012472805d40a23281a991027ce11d2f45a6f24ac4c3da", size = 54648 }
wheels = [
    { url = "https://files.pythonhosted.org/packages/5a/84/44687a29792a70e111c5c477230a72c4b957d88d16141199bf9acb7537a3/websocket_client-1.8.0-py3-none-any.whl", hash = "sha256:17b44cc997f5c498e809b22cdf2d9c7a9e71c02c8cc2b6c56e7c2d1239bfa526", size = 58826 },
]

[[package]]
name = "widgetsnbextension"
version = "4.0.14"
source = { registry = "https://pypi.org/simple" }
sdist = { url = "https://files.pythonhosted.org/packages/41/53/2e0253c5efd69c9656b1843892052a31c36d37ad42812b5da45c62191f7e/widgetsnbextension-4.0.14.tar.gz", hash = "sha256:a3629b04e3edb893212df862038c7232f62973373869db5084aed739b437b5af", size = 1097428 }
wheels = [
    { url = "https://files.pythonhosted.org/packages/ca/51/5447876806d1088a0f8f71e16542bf350918128d0a69437df26047c8e46f/widgetsnbextension-4.0.14-py3-none-any.whl", hash = "sha256:4875a9eaf72fbf5079dc372a51a9f268fc38d46f767cbf85c43a36da5cb9b575", size = 2196503 },
]

[[package]]
name = "win32-setctime"
version = "1.2.0"
source = { registry = "https://pypi.org/simple" }
sdist = { url = "https://files.pythonhosted.org/packages/b3/8f/705086c9d734d3b663af0e9bb3d4de6578d08f46b1b101c2442fd9aecaa2/win32_setctime-1.2.0.tar.gz", hash = "sha256:ae1fdf948f5640aae05c511ade119313fb6a30d7eabe25fef9764dca5873c4c0", size = 4867 }
wheels = [
    { url = "https://files.pythonhosted.org/packages/e1/07/c6fe3ad3e685340704d314d765b7912993bcb8dc198f0e7a89382d37974b/win32_setctime-1.2.0-py3-none-any.whl", hash = "sha256:95d644c4e708aba81dc3704a116d8cbc974d70b3bdb8be1d150e36be6e9d1390", size = 4083 },
]

[[package]]
name = "yarl"
version = "1.19.0"
source = { registry = "https://pypi.org/simple" }
dependencies = [
    { name = "idna" },
    { name = "multidict" },
    { name = "propcache" },
]
sdist = { url = "https://files.pythonhosted.org/packages/fc/4d/8a8f57caccce49573e567744926f88c6ab3ca0b47a257806d1cf88584c5f/yarl-1.19.0.tar.gz", hash = "sha256:01e02bb80ae0dbed44273c304095295106e1d9470460e773268a27d11e594892", size = 184396 }
wheels = [
    { url = "https://files.pythonhosted.org/packages/b8/70/44ef8f69d61cb5123167a4dda87f6c739a833fbdb2ed52960b4e8409d65c/yarl-1.19.0-cp312-cp312-macosx_10_13_universal2.whl", hash = "sha256:7b687c334da3ff8eab848c9620c47a253d005e78335e9ce0d6868ed7e8fd170b", size = 146855 },
    { url = "https://files.pythonhosted.org/packages/c3/94/38c14d6c8217cc818647689f2dd647b976ced8fea08d0ac84e3c8168252b/yarl-1.19.0-cp312-cp312-macosx_10_13_x86_64.whl", hash = "sha256:b0fe766febcf523a2930b819c87bb92407ae1368662c1bc267234e79b20ff894", size = 97523 },
    { url = "https://files.pythonhosted.org/packages/35/a5/43a613586a6255105c4655a911c307ef3420e49e540d6ae2c5829863fb25/yarl-1.19.0-cp312-cp312-macosx_11_0_arm64.whl", hash = "sha256:742ceffd3c7beeb2b20d47cdb92c513eef83c9ef88c46829f88d5b06be6734ee", size = 95540 },
    { url = "https://files.pythonhosted.org/packages/d4/60/ed26049f4a8b06ebfa6d5f3cb6a51b152fd57081aa818b6497474f65a631/yarl-1.19.0-cp312-cp312-manylinux_2_17_aarch64.manylinux2014_aarch64.whl", hash = "sha256:2af682a1e97437382ee0791eacbf540318bd487a942e068e7e0a6c571fadbbd3", size = 344386 },
    { url = "https://files.pythonhosted.org/packages/49/a6/b84899cab411f49af5986cfb44b514040788d81c8084f5811e6a7c0f1ce6/yarl-1.19.0-cp312-cp312-manylinux_2_17_armv7l.manylinux2014_armv7l.manylinux_2_31_armv7l.whl", hash = "sha256:63702f1a098d0eaaea755e9c9d63172be1acb9e2d4aeb28b187092bcc9ca2d17", size = 338889 },
    { url = "https://files.pythonhosted.org/packages/cc/ce/0704f7166a781b1f81bdd45c4f49eadbae0230ebd35b9ec7cd7769d3a6ff/yarl-1.19.0-cp312-cp312-manylinux_2_17_ppc64le.manylinux2014_ppc64le.whl", hash = "sha256:3560dcba3c71ae7382975dc1e912ee76e50b4cd7c34b454ed620d55464f11876", size = 353107 },
    { url = "https://files.pythonhosted.org/packages/75/e5/0ecd6f2a9cc4264c16d8dfb0d3d71ba8d03cb58f3bcd42b1df4358331189/yarl-1.19.0-cp312-cp312-manylinux_2_17_s390x.manylinux2014_s390x.whl", hash = "sha256:68972df6a0cc47c8abaf77525a76ee5c5f6ea9bbdb79b9565b3234ded3c5e675", size = 353128 },
    { url = "https://files.pythonhosted.org/packages/ad/c7/cd0fd1de581f1c2e8f996e704c9fd979e00106f18eebd91b0173cf1a13c6/yarl-1.19.0-cp312-cp312-manylinux_2_17_x86_64.manylinux2014_x86_64.whl", hash = "sha256:5684e7ff93ea74e47542232bd132f608df4d449f8968fde6b05aaf9e08a140f9", size = 349107 },
    { url = "https://files.pythonhosted.org/packages/e6/34/ba3e5a20bd1d6a09034fc7985aaf1309976f2a7a5aefd093c9e56f6e1e0c/yarl-1.19.0-cp312-cp312-manylinux_2_5_i686.manylinux1_i686.manylinux_2_17_i686.manylinux2014_i686.whl", hash = "sha256:8182ad422bfacdebd4759ce3adc6055c0c79d4740aea1104e05652a81cd868c6", size = 335144 },
    { url = "https://files.pythonhosted.org/packages/1e/98/d9b7beb932fade015906efe0980aa7d522b8f93cf5ebf1082e74faa314b7/yarl-1.19.0-cp312-cp312-musllinux_1_2_aarch64.whl", hash = "sha256:aee5b90a5a9b71ac57400a7bdd0feaa27c51e8f961decc8d412e720a004a1791", size = 360795 },
    { url = "https://files.pythonhosted.org/packages/9a/11/70b8770039cc54af5948970591517a1e1d093df3f04f328c655c9a0fefb7/yarl-1.19.0-cp312-cp312-musllinux_1_2_armv7l.whl", hash = "sha256:8c0b2371858d5a814b08542d5d548adb03ff2d7ab32f23160e54e92250961a72", size = 360140 },
    { url = "https://files.pythonhosted.org/packages/d4/67/708e3e36fafc4d9d96b4eecc6c8b9f37c8ad50df8a16c7a1d5ba9df53050/yarl-1.19.0-cp312-cp312-musllinux_1_2_i686.whl", hash = "sha256:cd430c2b7df4ae92498da09e9b12cad5bdbb140d22d138f9e507de1aa3edfea3", size = 364431 },
    { url = "https://files.pythonhosted.org/packages/c3/8b/937fbbcc895553a7e16fcd86ae4e0724c6ac9468237ad8e7c29cc3b1c9d9/yarl-1.19.0-cp312-cp312-musllinux_1_2_ppc64le.whl", hash = "sha256:a93208282c0ccdf73065fd76c6c129bd428dba5ff65d338ae7d2ab27169861a0", size = 373832 },
    { url = "https://files.pythonhosted.org/packages/f8/ca/288ddc2230c9b6647fe907504f1119adb41252ac533eb564d3fc73511215/yarl-1.19.0-cp312-cp312-musllinux_1_2_s390x.whl", hash = "sha256:b8179280cdeb4c36eb18d6534a328f9d40da60d2b96ac4a295c5f93e2799e9d9", size = 378122 },
    { url = "https://files.pythonhosted.org/packages/4f/5a/79e1ef31d14968fbfc0ecec70a6683b574890d9c7550c376dd6d40de7754/yarl-1.19.0-cp312-cp312-musllinux_1_2_x86_64.whl", hash = "sha256:eda3c2b42dc0c389b7cfda2c4df81c12eeb552019e0de28bde8f913fc3d1fcf3", size = 375178 },
    { url = "https://files.pythonhosted.org/packages/95/38/9b0e56bf14026c3f550ad6425679f6d1a2f4821d70767f39d6f4c56a0820/yarl-1.19.0-cp312-cp312-win32.whl", hash = "sha256:57f3fed859af367b9ca316ecc05ce79ce327d6466342734305aa5cc380e4d8be", size = 86172 },
    { url = "https://files.pythonhosted.org/packages/b3/96/5c2f3987c4bb4e5cdebea3caf99a45946b13a9516f849c02222203d99860/yarl-1.19.0-cp312-cp312-win_amd64.whl", hash = "sha256:5507c1f7dd3d41251b67eecba331c8b2157cfd324849879bebf74676ce76aff7", size = 92617 },
    { url = "https://files.pythonhosted.org/packages/cd/a7/222144efa2f4a47363a5fee27d8a1d24851283b5a7f628890805fe7f7a66/yarl-1.19.0-cp313-cp313-macosx_10_13_universal2.whl", hash = "sha256:59281b9ed27bc410e0793833bcbe7fc149739d56ffa071d1e0fe70536a4f7b61", size = 144789 },
    { url = "https://files.pythonhosted.org/packages/72/4f/3ee8de3f94baa33c0716260b0048b1fd5306f104b3efc6e1713693e7063e/yarl-1.19.0-cp313-cp313-macosx_10_13_x86_64.whl", hash = "sha256:d27a6482ad5e05e8bafd47bf42866f8a1c0c3345abcb48d4511b3c29ecc197dc", size = 96685 },
    { url = "https://files.pythonhosted.org/packages/3e/7c/fbeebf875c1ededd872d6fefabd8a8526ef8aba6e9e8bcdf230d895d487b/yarl-1.19.0-cp313-cp313-macosx_11_0_arm64.whl", hash = "sha256:7a8e19fd5a6fdf19a91f2409665c7a089ffe7b9b5394ab33c0eec04cbecdd01f", size = 94307 },
    { url = "https://files.pythonhosted.org/packages/f3/ff/b7a9c1d7df37e594b43b7a8030e228ccd4ce361eeff24a92b17fe210e57d/yarl-1.19.0-cp313-cp313-manylinux_2_17_aarch64.manylinux2014_aarch64.whl", hash = "sha256:cda34ab19099c3a1685ad48fe45172536610c312b993310b5f1ca3eb83453b36", size = 342811 },
    { url = "https://files.pythonhosted.org/packages/79/e2/9e092876b2156c1d386e4864e85eba541ccabf2b9dcc47da64624bad0cc9/yarl-1.19.0-cp313-cp313-manylinux_2_17_armv7l.manylinux2014_armv7l.manylinux_2_31_armv7l.whl", hash = "sha256:7908a25d33f94852b479910f9cae6cdb9e2a509894e8d5f416c8342c0253c397", size = 336928 },
    { url = "https://files.pythonhosted.org/packages/71/24/648d99c134f2e14fc01ba790ad36ab56815e00069e60a12a4af893448b83/yarl-1.19.0-cp313-cp313-manylinux_2_17_ppc64le.manylinux2014_ppc64le.whl", hash = "sha256:e66c14d162bac94973e767b24de5d7e6c5153f7305a64ff4fcba701210bcd638", size = 351021 },
    { url = "https://files.pythonhosted.org/packages/0c/ee/7278d475784d407d1990a5939722e66a0fef057046fb5f1721f0a6eb156c/yarl-1.19.0-cp313-cp313-manylinux_2_17_s390x.manylinux2014_s390x.whl", hash = "sha256:c03607bf932aa4cfae371e2dc9ca8b76faf031f106dac6a6ff1458418140c165", size = 354454 },
    { url = "https://files.pythonhosted.org/packages/15/ae/242546114e052a7de21a75bd7d4860266439f90bbc21c5e4dd696866d91d/yarl-1.19.0-cp313-cp313-manylinux_2_17_x86_64.manylinux2014_x86_64.whl", hash = "sha256:9931343d1c1f4e77421687b6b94bbebd8a15a64ab8279adf6fbb047eff47e536", size = 347594 },
    { url = "https://files.pythonhosted.org/packages/46/2c/35f4347f76ea4c986e9c1f774b085f489b3a1bf1503c67a4dfc5d8e68e92/yarl-1.19.0-cp313-cp313-manylinux_2_5_i686.manylinux1_i686.manylinux_2_17_i686.manylinux2014_i686.whl", hash = "sha256:262087a8a0d73e1d169d45c2baf968126f93c97cf403e1af23a7d5455d52721f", size = 334113 },
    { url = "https://files.pythonhosted.org/packages/20/89/3086bc8ec8d7bd505531c51056452d7ae6af906d29c427374f1170ac1938/yarl-1.19.0-cp313-cp313-musllinux_1_2_aarch64.whl", hash = "sha256:70f384921c24e703d249a6ccdabeb57dd6312b568b504c69e428a8dd3e8e68ca", size = 361037 },
    { url = "https://files.pythonhosted.org/packages/a1/5b/2c9765524a70d1c51922b41c91caa30c8094a416734349166e1a3d8de055/yarl-1.19.0-cp313-cp313-musllinux_1_2_armv7l.whl", hash = "sha256:756b9ea5292a2c180d1fe782a377bc4159b3cfefaca7e41b5b0a00328ef62fa9", size = 361025 },
    { url = "https://files.pythonhosted.org/packages/ca/f8/c4a190bcc3cd98fb428d1dd31519e58004153dc7f2acd1236ecae54e3433/yarl-1.19.0-cp313-cp313-musllinux_1_2_i686.whl", hash = "sha256:cbeb9c145d534c240a63b6ecc8a8dd451faeb67b3dc61d729ec197bb93e29497", size = 364397 },
    { url = "https://files.pythonhosted.org/packages/6b/fb/f65b1347be8e12ac4e3e37a9bb880e6b9b604f252aaafd88e4879b1e9348/yarl-1.19.0-cp313-cp313-musllinux_1_2_ppc64le.whl", hash = "sha256:087ae8f8319848c18e0d114d0f56131a9c017f29200ab1413b0137ad7c83e2ae", size = 374065 },
    { url = "https://files.pythonhosted.org/packages/1c/c5/102cc3b9baad1a76f9127453ad08e0f5bc9c996c18128b1e28fe03817d6c/yarl-1.19.0-cp313-cp313-musllinux_1_2_s390x.whl", hash = "sha256:362f5480ba527b6c26ff58cff1f229afe8b7fdd54ee5ffac2ab827c1a75fc71c", size = 381341 },
    { url = "https://files.pythonhosted.org/packages/f7/ce/f5dc0439320dfe59fadab8cdd24ac324be19cf6ae4736422c7e2a510ddf3/yarl-1.19.0-cp313-cp313-musllinux_1_2_x86_64.whl", hash = "sha256:f408d4b4315e814e5c3668094e33d885f13c7809cbe831cbdc5b1bb8c7a448f4", size = 376552 },
    { url = "https://files.pythonhosted.org/packages/a9/4a/4833a134c76af987eff3ce8cb71e42932234120e6be061eb2555061e8844/yarl-1.19.0-cp313-cp313-win32.whl", hash = "sha256:24e4c367ad69988a2283dd45ea88172561ca24b2326b9781e164eb46eea68345", size = 85878 },
    { url = "https://files.pythonhosted.org/packages/32/e9/59327daab3af8f79221638a8f0d11474d20f6a8fbc41e9da80c5ef69e688/yarl-1.19.0-cp313-cp313-win_amd64.whl", hash = "sha256:0110f91c57ab43d1538dfa92d61c45e33b84df9257bd08fcfcda90cce931cbc9", size = 92448 },
    { url = "https://files.pythonhosted.org/packages/a4/06/ae25a353e8f032322df6f30d6bb1fc329773ee48e1a80a2196ccb8d1206b/yarl-1.19.0-py3-none-any.whl", hash = "sha256:a727101eb27f66727576630d02985d8a065d09cd0b5fcbe38a5793f71b2a97ef", size = 45990 },
]<|MERGE_RESOLUTION|>--- conflicted
+++ resolved
@@ -620,12 +620,7 @@
     { name = "tzdata" },
 ]
 dev = [
-<<<<<<< HEAD
-    { name = "jupyter" },
-    { name = "matplotlib" },
-=======
     { name = "freezegun" },
->>>>>>> b3c3ae98
     { name = "pre-commit-uv" },
     { name = "pyright" },
     { name = "pytest" },
@@ -659,12 +654,7 @@
     { name = "tzdata", specifier = ">=2025.2" },
 ]
 dev = [
-<<<<<<< HEAD
-    { name = "jupyter" },
-    { name = "matplotlib" },
-=======
     { name = "freezegun" },
->>>>>>> b3c3ae98
     { name = "pre-commit-uv", specifier = ">=4.1.4" },
     { name = "pyright" },
     { name = "pytest" },
