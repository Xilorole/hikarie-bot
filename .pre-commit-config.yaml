default_stages: [pre-commit]
repos:
<<<<<<< HEAD
  - repo: local
=======
  - repo: https://github.com/astral-sh/ruff-pre-commit
    rev: v0.9.10
>>>>>>> e4a67386
    hooks:
    - id: ruff
      name: Ruff check
      description: "Run 'ruff check' for extremely fast Python linting"
<<<<<<< HEAD
      entry: uv run ruff check
      args: [--fix]
      language: python
      types_or: [python, pyi, jupyter]
=======
      args: [ --fix ]
>>>>>>> e4a67386

    - id: ruff-format
      name: Ruff format
      description: "Run 'ruff format' for extremely fast Python formatting"
      entry: uv run ruff format
      language: python
      types_or: [python, pyi, jupyter]

  - repo: local
    hooks:
      - id: pytest
        name: Run pytest
        entry: uv run pytest
        language: system
        types: [python]
        files: ^.*\.py$
        exclude: ^.*_version\.py$
        args: [--maxfail=1, --disable-warnings, tests/, -q]  # Specify the directory or files where your tests are located

      - id: add-version-file
        name: Add _version.py if modified
        entry: bash -c 'scripts/add_version_file.sh'
        language: system

  - repo: https://github.com/hadolint/hadolint
    rev: v2.13.1-beta
    hooks:
      - id: hadolint
        name: Lint Dockerfiles
        description: Runs hadolint to lint Dockerfiles
        language: system
        types: ["dockerfile"]
        entry: bash -c 'find . -maxdepth 2 -name "Dockerfile*" | xargs hadolint'<|MERGE_RESOLUTION|>--- conflicted
+++ resolved
@@ -1,23 +1,14 @@
 default_stages: [pre-commit]
 repos:
-<<<<<<< HEAD
   - repo: local
-=======
-  - repo: https://github.com/astral-sh/ruff-pre-commit
-    rev: v0.9.10
->>>>>>> e4a67386
     hooks:
     - id: ruff
       name: Ruff check
       description: "Run 'ruff check' for extremely fast Python linting"
-<<<<<<< HEAD
       entry: uv run ruff check
       args: [--fix]
       language: python
       types_or: [python, pyi, jupyter]
-=======
-      args: [ --fix ]
->>>>>>> e4a67386
 
     - id: ruff-format
       name: Ruff format
