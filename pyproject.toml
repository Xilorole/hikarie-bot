--- conflicted
+++ resolved
@@ -41,11 +41,7 @@
 jupyter = [
     "jupyter",
     "matplotlib",
-<<<<<<< HEAD
-    "pre-commit-uv>=4.1.4",
-=======
     "ing-theme-matplotlib",
->>>>>>> b3c3ae98
 ]
 
 [tool.setuptools.packages.find]
@@ -61,9 +57,6 @@
 asyncio_default_fixture_loop_scope = "function"
 
 [tool.pytest_env]
-<<<<<<< HEAD
-ENV = "test"
-=======
 ENV = "test"
 
 [tool.uv]
@@ -74,5 +67,4 @@
 url = "https://mirrors.sustech.edu.cn/pypi/web/simple"
 
 [tool.uv.pip]
-index-url = "https://mirrors.sustech.edu.cn/pypi/web/simple"
->>>>>>> b3c3ae98
+index-url = "https://mirrors.sustech.edu.cn/pypi/web/simple"